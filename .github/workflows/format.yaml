# This is a format job. Pre-commit has a first-party GitHub action, so we use
# that: https://github.com/pre-commit/action

name: Format

on:
  workflow_dispatch:
  pull_request:
  push:

jobs:
  pre-commit:
    name: pre-commit
    runs-on: ubuntu-20.04
    steps:
      - uses: actions/checkout@v3
      - name: Install clang-format-10
        run: sudo apt-get install clang-format-10
      - uses: rhaschke/install-catkin_lint-action@v1.0
        with:
<<<<<<< HEAD
          distro: noetic
      - uses: pre-commit/action@v2.0.0
=======
          distro: melodic
      - uses: pre-commit/action@v3.0.0
>>>>>>> 0d72ad15
<|MERGE_RESOLUTION|>--- conflicted
+++ resolved
@@ -18,10 +18,5 @@
         run: sudo apt-get install clang-format-10
       - uses: rhaschke/install-catkin_lint-action@v1.0
         with:
-<<<<<<< HEAD
           distro: noetic
-      - uses: pre-commit/action@v2.0.0
-=======
-          distro: melodic
-      - uses: pre-commit/action@v3.0.0
->>>>>>> 0d72ad15
+      - uses: pre-commit/action@v3.0.0