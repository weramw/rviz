<package format="2">
  <name>rviz</name>
<<<<<<< HEAD
  <version>1.14.10</version>
=======
  <version>1.13.21</version>
>>>>>>> 440c19a6
  <description>
     3D visualization tool for ROS.
  </description>
  <maintainer email="rhaschke@techfak.uni-bielefeld.de">Robert Haschke</maintainer>
  <maintainer email="clalancette@openrobotics.org">Chris Lalancette</maintainer>
  <maintainer email="alejandro@openrobotics.org">Alejandro Hernandez Cordero</maintainer>
  <license>BSD</license>
  <license>Creative Commons</license>

  <author>Dave Hershberger</author>
  <author>David Gossow</author>
  <author>Josh Faust</author>
  <author email="william@osrfoundation.org">William Woodall</author>
  <url type="website">http://wiki.ros.org/rviz</url>
  <url type="repository">https://github.com/ros-visualization/rviz</url>
  <url type="bugtracker">https://github.com/ros-visualization/rviz/issues</url>

  <buildtool_depend>catkin</buildtool_depend>

  <build_depend>cmake_modules</build_depend>
  <build_depend>eigen</build_depend>
  <build_depend>libogre-dev</build_depend>
  <build_depend>qtbase5-dev</build_depend>
  <build_depend>libqt5-opengl-dev</build_depend>
  <build_depend>liburdfdom-dev</build_depend>
  <build_depend>liburdfdom-headers-dev</build_depend>
  <build_depend>message_generation</build_depend>
  <build_depend>assimp</build_depend>

  <build_export_depend>libogre-dev</build_export_depend>

  <depend>assimp-dev</depend>
  <depend>geometry_msgs</depend>
  <depend>image_transport</depend>
  <depend>interactive_markers</depend>
  <depend>laser_geometry</depend>
  <depend>libogre</depend>
  <depend>map_msgs</depend>
  <depend>message_filters</depend>
  <depend>nav_msgs</depend>
  <depend>pluginlib</depend>
  <depend>python_qt_binding</depend>
  <depend>resource_retriever</depend>
  <depend>rosconsole</depend>
  <depend>roscpp</depend>
  <depend>roslib</depend>
  <depend>rospy</depend>
  <depend>sensor_msgs</depend>
  <depend>std_msgs</depend>
  <depend>std_srvs</depend>
  <depend>tf2_ros</depend>
  <depend>tf2_geometry_msgs</depend>
  <depend>tinyxml2</depend>
  <depend>urdf</depend>
  <depend>visualization_msgs</depend>
  <depend>yaml-cpp</depend>
  <depend>opengl</depend>

  <exec_depend>libqt5-core</exec_depend>
  <exec_depend>libqt5-gui</exec_depend>
  <exec_depend>libqt5-widgets</exec_depend>
  <exec_depend>libqt5-opengl</exec_depend>
  <exec_depend>media_export</exec_depend>
  <exec_depend>message_runtime</exec_depend>

  <test_depend>rostest</test_depend>
  <test_depend>rosunit</test_depend>

  <export>
    <rviz plugin="${prefix}/plugin_description.xml"/>
    <rosdoc config="rosdoc.yaml" />
  </export>
</package><|MERGE_RESOLUTION|>--- conflicted
+++ resolved
@@ -1,10 +1,6 @@
 <package format="2">
   <name>rviz</name>
-<<<<<<< HEAD
   <version>1.14.10</version>
-=======
-  <version>1.13.21</version>
->>>>>>> 440c19a6
   <description>
      3D visualization tool for ROS.
   </description>
