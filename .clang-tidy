--- conflicted
+++ resolved
@@ -1,11 +1,6 @@
 ---
-<<<<<<< HEAD
-Checks:          '-*,
-                  performance-*,
+Checks:          'performance-*,
                   llvm-namespace-comment,
-=======
-Checks:          'llvm-namespace-comment,
->>>>>>> 3917c015
                   modernize-redundant-void-arg,
                   modernize-use-nullptr,
                   modernize-use-default,
