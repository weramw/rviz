#include "ros/ros.h"

#include "visualization_msgs/Marker.h"
#include "visualization_msgs/MarkerArray.h"
#include "interactive_markers/interactive_marker_server.h"

#include <tf2_ros/transform_broadcaster.h>
#include <tf2_geometry_msgs/tf2_geometry_msgs.h>

interactive_markers::InteractiveMarkerServer* server;

void makeMarker()
{
  // create an interactive marker for our server
  visualization_msgs::InteractiveMarker int_marker;
  int_marker.header.frame_id = "rviz_logo";
  int_marker.name = "R";

  int_marker.pose.orientation.x = 0.0;
  int_marker.pose.orientation.y = 0.0;
  int_marker.pose.orientation.z = 1.0;
  int_marker.pose.orientation.w = 1.0;
  int_marker.pose.position.y = -2.0;
  int_marker.scale = 2.3;

  visualization_msgs::Marker marker;
  marker.type = visualization_msgs::Marker::MESH_RESOURCE;

<<<<<<< HEAD
  tf2::convert(tf2::Quaternion(tf2::Vector3(0, 0, 1), 0.2), marker.pose.orientation);
=======
  tf::quaternionTFToMsg(tf::Quaternion(tf::Vector3(0, 0, 1), 0.2), marker.pose.orientation);
>>>>>>> 60f29987

  marker.pose.position.x = 0;
  marker.pose.position.y = -0.22;
  marker.pose.position.z = 0;
  marker.scale.x = marker.scale.y = marker.scale.z = 4;
  marker.color.r = 0;
  marker.color.g = 0;
  marker.color.b = 0;
  marker.color.a = 0;
  marker.mesh_resource = "package://rviz/image_src/R.stl";
  marker.mesh_use_embedded_materials = true;
  marker.id = 0;

  // create a non-interactive control which contains the box
  visualization_msgs::InteractiveMarkerControl control;
  control.always_visible = true;
  control.markers.push_back(marker);

  // add the control to the interactive marker
  int_marker.controls.push_back(control);

  visualization_msgs::InteractiveMarkerControl linear_control;
  linear_control.name = "rotate_z";
  linear_control.interaction_mode = visualization_msgs::InteractiveMarkerControl::ROTATE_AXIS;
  linear_control.orientation.y = 1;
  linear_control.orientation.w = 1;

  // add the control to the interactive marker
  int_marker.controls.push_back(linear_control);

  server->insert(int_marker);

  int_marker.name = "Viz";

  marker.mesh_resource = "package://rviz/image_src/Viz.stl";
  marker.pose.position.x = 3.3;
  marker.pose.orientation.x = 0.0;
  marker.pose.orientation.y = 0.0;
  marker.pose.orientation.z = 0.0;
  marker.pose.orientation.w = 1.0;
  control.markers.clear();
  control.markers.push_back(marker);

  // add the control to the interactive marker
  int_marker.controls.clear();
  int_marker.controls.push_back(control);

  server->insert(int_marker);


  server->applyChanges();
}

<<<<<<< HEAD
void publishCallback(const ros::TimerEvent& /*unused*/)
{
  static tf2_ros::TransformBroadcaster br;
  geometry_msgs::TransformStamped transform;
  tf2::convert(tf2::Vector3(3, 1, 0), transform.transform.translation);
  tf2::Quaternion q;
  q.setRPY(0, 0, M_PI * 0.9);
  tf2::convert(q, transform.transform.rotation);
  transform.header.frame_id = "base_link";
  transform.header.stamp = ros::Time::now();
  transform.child_frame_id = "rviz_logo";
  br.sendTransform(transform);
=======
void publishCallback(tf::TransformBroadcaster& /*tf_broadcaster*/, const ros::TimerEvent& /*unused*/)
{
  static tf::TransformBroadcaster br;
  tf::Transform transform;
  transform.setOrigin(tf::Vector3(3, 1, 0));
  transform.setRotation(tf::createQuaternionFromRPY(0, 0, M_PI * 0.9));
  br.sendTransform(tf::StampedTransform(transform, ros::Time::now(), "base_link", "rviz_logo"));
>>>>>>> 60f29987
}

int main(int argc, char** argv)
{
  ros::init(argc, argv, "rviz_logo_marker");
  ros::NodeHandle n;

<<<<<<< HEAD
  ros::Timer publish_timer = n.createTimer(ros::Duration(0.1), boost::bind(&publishCallback, _1));
=======
  ros::Timer publish_timer =
      n.createTimer(ros::Duration(0.1), boost::bind(&publishCallback, tf_broadcaster, _1));
>>>>>>> 60f29987

  server = new interactive_markers::InteractiveMarkerServer("rviz_logo");
  makeMarker();

  ros::spin();
}<|MERGE_RESOLUTION|>--- conflicted
+++ resolved
@@ -26,11 +26,7 @@
   visualization_msgs::Marker marker;
   marker.type = visualization_msgs::Marker::MESH_RESOURCE;
 
-<<<<<<< HEAD
   tf2::convert(tf2::Quaternion(tf2::Vector3(0, 0, 1), 0.2), marker.pose.orientation);
-=======
-  tf::quaternionTFToMsg(tf::Quaternion(tf::Vector3(0, 0, 1), 0.2), marker.pose.orientation);
->>>>>>> 60f29987
 
   marker.pose.position.x = 0;
   marker.pose.position.y = -0.22;
@@ -84,7 +80,6 @@
   server->applyChanges();
 }
 
-<<<<<<< HEAD
 void publishCallback(const ros::TimerEvent& /*unused*/)
 {
   static tf2_ros::TransformBroadcaster br;
@@ -97,15 +92,6 @@
   transform.header.stamp = ros::Time::now();
   transform.child_frame_id = "rviz_logo";
   br.sendTransform(transform);
-=======
-void publishCallback(tf::TransformBroadcaster& /*tf_broadcaster*/, const ros::TimerEvent& /*unused*/)
-{
-  static tf::TransformBroadcaster br;
-  tf::Transform transform;
-  transform.setOrigin(tf::Vector3(3, 1, 0));
-  transform.setRotation(tf::createQuaternionFromRPY(0, 0, M_PI * 0.9));
-  br.sendTransform(tf::StampedTransform(transform, ros::Time::now(), "base_link", "rviz_logo"));
->>>>>>> 60f29987
 }
 
 int main(int argc, char** argv)
@@ -113,12 +99,7 @@
   ros::init(argc, argv, "rviz_logo_marker");
   ros::NodeHandle n;
 
-<<<<<<< HEAD
   ros::Timer publish_timer = n.createTimer(ros::Duration(0.1), boost::bind(&publishCallback, _1));
-=======
-  ros::Timer publish_timer =
-      n.createTimer(ros::Duration(0.1), boost::bind(&publishCallback, tf_broadcaster, _1));
->>>>>>> 60f29987
 
   server = new interactive_markers::InteractiveMarkerServer("rviz_logo");
   makeMarker();
