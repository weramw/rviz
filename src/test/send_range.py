--- conflicted
+++ resolved
@@ -13,11 +13,7 @@
 while not rospy.is_shutdown():
 
    r = Range()
-<<<<<<< HEAD
-   r.header.frame_id = "moon"
-=======
    r.header.frame_id = "base_link"
->>>>>>> 60f29987
    r.header.stamp = rospy.Time.now()
 
    r.radiation_type = 0
