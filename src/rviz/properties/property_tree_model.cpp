--- conflicted
+++ resolved
@@ -174,13 +174,8 @@
   {
     return nullptr;
   }
-<<<<<<< HEAD
-  QMimeData *data = new QMimeData();
+  QMimeData* data = new QMimeData();
   const QString& format = types.at(0);
-=======
-  QMimeData* data = new QMimeData();
-  QString format = types.at(0);
->>>>>>> 60f29987
   QByteArray encoded;
   QDataStream stream(&encoded, QIODevice::WriteOnly);
 
@@ -220,13 +215,8 @@
   {
     return false;
   }
-<<<<<<< HEAD
   const QString& format = types.at(0);
-  if( !data->hasFormat( format ))
-=======
-  QString format = types.at(0);
   if (!data->hasFormat(format))
->>>>>>> 60f29987
   {
     return false;
   }
@@ -297,15 +287,9 @@
   return createIndex(property->rowNumberInParent(), 0, property);
 }
 
-<<<<<<< HEAD
-void PropertyTreeModel::emitDataChanged( Property* property, bool emit_config_changed )
-{
-  if( emit_config_changed && property->shouldBeSaved() && !property->getReadOnly() )
-=======
-void PropertyTreeModel::emitDataChanged(Property* property)
-{
-  if (property->shouldBeSaved())
->>>>>>> 60f29987
+void PropertyTreeModel::emitDataChanged(Property* property, bool emit_config_changed)
+{
+  if (emit_config_changed && property->shouldBeSaved() && !property->getReadOnly())
   {
     Q_EMIT configChanged();
   }
