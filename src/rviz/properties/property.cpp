--- conflicted
+++ resolved
@@ -55,24 +55,8 @@
  * name is not found. */
 Property* Property::failprop_ = new FailureProperty;
 
-<<<<<<< HEAD
-Property::Property( const QString& name,
-                    const QVariant& default_value,
-                    const QString& description,
-                    Property* parent,
-                    const char *changed_slot,
-                    QObject* receiver )
-  : value_( default_value )
-  , model_( nullptr )
-  , child_indexes_valid_( false )
-  , parent_( nullptr )
-  , description_( description )
-  , hidden_( false )
-  , is_read_only_( false )
-  , save_( true )
-=======
 Property::Property(const QString& name,
-                   const QVariant default_value,
+                   const QVariant& default_value,
                    const QString& description,
                    Property* parent,
                    const char* changed_slot,
@@ -85,7 +69,6 @@
   , hidden_(false)
   , is_read_only_(false)
   , save_(true)
->>>>>>> 60f29987
 {
   setName(name);
   if (parent)
@@ -503,16 +486,10 @@
     bool valid = false;
     // If this property has child properties *and* a value itself,
     // save the value in a special map entry named "Value".
-<<<<<<< HEAD
-    if( !is_read_only_ && value_.isValid() )
-    {
-      config.mapSetValue( "Value", value_ );
+    if (!is_read_only_ && value_.isValid())
+    {
+      config.mapSetValue("Value", value_);
       valid = true;
-=======
-    if (value_.isValid())
-    {
-      config.mapSetValue("Value", value_);
->>>>>>> 60f29987
     }
     int num_properties = children_.size();
     for (int i = 0; i < num_properties; i++)
@@ -520,17 +497,13 @@
       Property* prop = children_.at(i);
       if (prop && prop->shouldBeSaved())
       {
-<<<<<<< HEAD
-        Config child = config.mapMakeChild( prop->getName() );
-        prop->save( child );
+        Config child = config.mapMakeChild(prop->getName());
+        prop->save(child);
         if (child.getType() == Config::Invalid)
           // if child property didn't save anything, remove it again
-          config.mapRemoveChild( prop->getName() );
+          config.mapRemoveChild(prop->getName());
         else
           valid = true;
-=======
-        prop->save(config.mapMakeChild(prop->getName()));
->>>>>>> 60f29987
       }
     }
     if (!valid)
