--- conflicted
+++ resolved
@@ -60,14 +60,9 @@
   } data_;
 };
 
-<<<<<<< HEAD
 // The default constructor should create an invalid node.
 // This allows Property::save() to validate whether anything was actually saved.
-Config::Node::Node()
-  : type_( Invalid )
-=======
-Config::Node::Node() : type_(Empty)
->>>>>>> 60f29987
+Config::Node::Node() : type_(Invalid)
 {
   data_.map = nullptr;
 }
@@ -132,41 +127,19 @@
 {
 }
 
-<<<<<<< HEAD
-Config::Config( const QVariant& value )
-  : node_( new Config::Node() )
-=======
-Config::Config(QVariant value) : node_(new Config::Node())
->>>>>>> 60f29987
+Config::Config(const QVariant& value) : node_(new Config::Node())
 {
   setValue(value);
 }
 
-<<<<<<< HEAD
-Config::Config( NodePtr node )
-  : node_( std::move(node) )
-{}
-=======
-Config::Config(NodePtr node) : node_(node)
-{
-}
->>>>>>> 60f29987
+Config::Config(NodePtr node) : node_(std::move(node))
+{
+}
 
 void Config::copy(const Config& source)
 {
-<<<<<<< HEAD
-  setType( source.getType() );
-  switch( source.getType() )
-=======
-  if (!source.isValid())
-  {
-    node_ = NodePtr();
-    return;
-  }
-
   setType(source.getType());
   switch (source.getType())
->>>>>>> 60f29987
   {
   case Map:
   {
@@ -207,26 +180,11 @@
 
 void Config::setType(Type new_type)
 {
-<<<<<<< HEAD
   makeValid();
-  node_->setType( new_type );
-}
-
-void Config::mapSetValue( const QString& key, const QVariant& value )
-=======
-  if (new_type == Invalid)
-  {
-    node_ = NodePtr();
-  }
-  else
-  {
-    makeValid();
-    node_->setType(new_type);
-  }
-}
-
-void Config::mapSetValue(const QString& key, QVariant value)
->>>>>>> 60f29987
+  node_->setType(new_type);
+}
+
+void Config::mapSetValue(const QString& key, const QVariant& value)
 {
   mapMakeChild(key).setValue(value);
 }
@@ -242,8 +200,7 @@
   return child;
 }
 
-<<<<<<< HEAD
-void Config::mapRemoveChild( const QString& key )
+void Config::mapRemoveChild(const QString& key)
 {
   if (getType() != Map)
     return;
@@ -251,10 +208,7 @@
   (*node_->data_.map).remove(key);
 }
 
-Config Config::mapGetChild( const QString& key ) const
-=======
 Config Config::mapGetChild(const QString& key) const
->>>>>>> 60f29987
 {
   if (node_.get() == nullptr || node_->type_ != Map)
   {
