/*
 * Copyright (c) 2009, Willow Garage, Inc.
 * All rights reserved.
 *
 * Redistribution and use in source and binary forms, with or without
 * modification, are permitted provided that the following conditions are met:
 *
 *     * Redistributions of source code must retain the above copyright
 *       notice, this list of conditions and the following disclaimer.
 *     * Redistributions in binary form must reproduce the above copyright
 *       notice, this list of conditions and the following disclaimer in the
 *       documentation and/or other materials provided with the distribution.
 *     * Neither the name of the Willow Garage, Inc. nor the names of its
 *       contributors may be used to endorse or promote products derived from
 *       this software without specific prior written permission.
 *
 * THIS SOFTWARE IS PROVIDED BY THE COPYRIGHT HOLDERS AND CONTRIBUTORS "AS IS"
 * AND ANY EXPRESS OR IMPLIED WARRANTIES, INCLUDING, BUT NOT LIMITED TO, THE
 * IMPLIED WARRANTIES OF MERCHANTABILITY AND FITNESS FOR A PARTICULAR PURPOSE
 * ARE DISCLAIMED. IN NO EVENT SHALL THE COPYRIGHT OWNER OR CONTRIBUTORS BE
 * LIABLE FOR ANY DIRECT, INDIRECT, INCIDENTAL, SPECIAL, EXEMPLARY, OR
 * CONSEQUENTIAL DAMAGES (INCLUDING, BUT NOT LIMITED TO, PROCUREMENT OF
 * SUBSTITUTE GOODS OR SERVICES; LOSS OF USE, DATA, OR PROFITS; OR BUSINESS
 * INTERRUPTION) HOWEVER CAUSED AND ON ANY THEORY OF LIABILITY, WHETHER IN
 * CONTRACT, STRICT LIABILITY, OR TORT (INCLUDING NEGLIGENCE OR OTHERWISE)
 * ARISING IN ANY WAY OUT OF THE USE OF THIS SOFTWARE, EVEN IF ADVISED OF THE
 * POSSIBILITY OF SUCH DAMAGE.
 */

#ifndef RVIZ_FRAME_MANAGER_H
#define RVIZ_FRAME_MANAGER_H

#include <map>

#include <QObject>

#include <ros/time.h>
#include <tf2_ros/buffer.h>
#include <geometry_msgs/Pose.h>

#include <OgreVector3.h>
#include <OgreQuaternion.h>

#include <boost/thread/mutex.hpp>

#ifndef Q_MOC_RUN
#include <tf2_ros/message_filter.h>
#endif

namespace tf2_ros
{
class TransformListener;
}

namespace rviz
{
class Display;

/** @brief Helper class for transforming data into Ogre's world frame (the fixed frame).
 *
 * During one frame update (nominally 33ms), the tf tree stays consistent and queries are cached for
 * speedup.
 */
class FrameManager : public QObject
{
  Q_OBJECT
public:
  enum SyncMode
  {
    SyncOff = 0,
    SyncExact,
    SyncApprox
  };

<<<<<<< HEAD
  /// Constructor, will create a TransformListener (and Buffer) automatically if not provided
  explicit FrameManager(std::shared_ptr<tf2_ros::Buffer> tf_buffer = std::shared_ptr<tf2_ros::Buffer>(),
                        std::shared_ptr<tf2_ros::TransformListener> tf_listener = std::shared_ptr<tf2_ros::TransformListener>());
=======
  /// Default constructor, which will create a tf::TransformListener automatically.
  FrameManager();

  /** @brief Constructor
   * @param tf a pointer to tf::TransformListener (should not be used anywhere else because of thread
   * safety)
   */
  [[deprecated("This constructor signature will be removed in the next version. "
               "If you still need to pass a boost::shared_ptr<tf::TransformListener>, "
               "disable the warning explicitly. "
               "When this constructor is removed, a new constructor with a single, "
               "optional argument will take a std::pair<> containing a "
               "std::shared_ptr<tf2_ros::Buffer> and a "
               "std::shared_ptr<tf2_ros::TransformListener>. "
               "However, that cannot occur until the use of tf::TransformListener is "
               "removed internally.")]] explicit FrameManager(boost::shared_ptr<tf::TransformListener> tf);
>>>>>>> 60f29987

  /** @brief Destructor.
   *
   * FrameManager should not need to be destroyed by hand, just
   * destroy the boost::shared_ptr returned by instance(), and it will
   * be deleted when the last reference is removed. */
  ~FrameManager() override;

  /** @brief Set the frame to consider "fixed", into which incoming data is transformed.
   *
   * The fixed frame serves as the reference for all getTransform()
   * and transform() functions in FrameManager. */
  void setFixedFrame(const std::string& frame);

  /** @brief Enable/disable pause mode */
  void setPause(bool pause);

  bool getPause()
  {
    return pause_;
  }

  /** @brief Set synchronization mode (off/exact/approximate) */
  void setSyncMode(SyncMode mode);

  SyncMode getSyncMode()
  {
    return sync_mode_;
  }

  /** @brief Synchronize with given time. */
  void syncTime(ros::Time time);

  /** @brief Get current time, depending on the sync mode. */
  ros::Time getTime()
  {
    return sync_time_;
  }

  /** @brief Return the pose for a header, relative to the fixed frame, in Ogre classes.
   * @param[in] header The source of the frame name and time.
   * @param[out] position The position of the header frame relative to the fixed frame.
   * @param[out] orientation The orientation of the header frame relative to the fixed frame.
   * @return true on success, false on failure. */
  template <typename Header>
  bool getTransform(const Header& header, Ogre::Vector3& position, Ogre::Quaternion& orientation)
  {
    return getTransform(header.frame_id, header.stamp, position, orientation);
  }

  /** @brief Return the pose for a frame relative to the fixed frame, in Ogre classes, at a given time.
   * @param[in] frame The frame to find the pose of.
   * @param[in] time The time at which to get the pose.
   * @param[out] position The position of the frame relative to the fixed frame.
   * @param[out] orientation The orientation of the frame relative to the fixed frame.
   * @return true on success, false on failure. */
  bool getTransform(const std::string& frame,
                    ros::Time time,
                    Ogre::Vector3& position,
                    Ogre::Quaternion& orientation);

  /** @brief Transform a pose from a frame into the fixed frame.
   * @param[in] header The source of the input frame and time.
   * @param[in] pose The input pose, relative to the header frame.
   * @param[out] position Position part of pose relative to the fixed frame.
   * @param[out] orientation: Orientation part of pose relative to the fixed frame.
   * @return true on success, false on failure. */
  template <typename Header>
  bool transform(const Header& header,
                 const geometry_msgs::Pose& pose,
                 Ogre::Vector3& position,
                 Ogre::Quaternion& orientation)
  {
    return transform(header.frame_id, header.stamp, pose, position, orientation);
  }

  /** @brief Transform a pose from a frame into the fixed frame.
   * @param[in] frame The input frame.
   * @param[in] time The time at which to get the pose.
   * @param[in] pose The input pose, relative to the input frame.
   * @param[out] position Position part of pose relative to the fixed frame.
   * @param[out] orientation: Orientation part of pose relative to the fixed frame.
   * @return true on success, false on failure. */
  bool transform(const std::string& frame,
                 ros::Time time,
                 const geometry_msgs::Pose& pose,
                 Ogre::Vector3& position,
                 Ogre::Quaternion& orientation);

  /** @brief Clear the internal cache. */
  void update();

  /** @brief Check to see if a frame exists in our tf buffer.
   * @param[in] frame The name of the frame to check.
   * @param[in] time Dummy parameter, not actually used.
   * @param[out] error If the frame does not exist, an error message is stored here.
   * @return true if the frame does not exist, false if it does exist. */
  bool frameHasProblems(const std::string& frame, ros::Time time, std::string& error);

  /** @brief Check to see if a transform is known between a given frame and the fixed frame.
   * @param[in] frame The name of the frame to check.
   * @param[in] time The time at which the transform is desired.
   * @param[out] error If the transform is not known, an error message is stored here.
   * @return true if the transform is not known, false if it is. */
  bool transformHasProblems(const std::string& frame, ros::Time time, std::string& error);

<<<<<<< HEAD
=======
  /** @brief Connect a tf::MessageFilter's callbacks to success and failure handler functions in this
   * FrameManager.
   * @param filter The tf::MessageFilter to connect to.
   * @param display The Display using the filter.
   *
   * FrameManager has internal functions for handling success and
   * failure of tf::MessageFilters which call Display::setStatus()
   * based on success or failure of the filter, including appropriate
   * error messages. */
  template <class M>
  [[deprecated("use a tf2_ros::MessageFilter instead")]] void
  registerFilterForTransformStatusCheck(tf::MessageFilter<M>* filter, Display* display)
  {
    filter->registerCallback(boost::bind(&FrameManager::messageCallback<M>, this, _1, display));
    filter->registerFailureCallback(
        boost::bind(&FrameManager::failureCallback<M, tf::FilterFailureReason>, this, _1, _2, display));
  }

>>>>>>> 60f29987
  /** Connect success and failure callbacks to a tf2_ros::MessageFilter.
   * @param filter The tf2_ros::MessageFilter to connect to.
   * @param display The Display using the filter.
   *
   * FrameManager has internal functions for handling success and failure of tf2_ros::MessageFilters,
   * which call Display::setStatus() based on success or failure of the filter, including appropriate
   * error messages. */
  template <class M>
  void registerFilterForTransformStatusCheck(tf2_ros::MessageFilter<M>* filter, Display* display)
  {
    filter->registerCallback(boost::bind(&FrameManager::messageCallback<M>, this, _1, display));
    filter->registerFailureCallback(boost::bind(
        &FrameManager::failureCallback<M, tf2_ros::FilterFailureReason>, this, _1, _2, display));
  }

  /** @brief Return the current fixed frame name. */
  const std::string& getFixedFrame()
  {
    return fixed_frame_;
  }

<<<<<<< HEAD
  const std::shared_ptr<tf2_ros::Buffer> getTF2BufferPtr() { return tf_buffer_; }
=======
  /** @brief Return the tf::TransformListener used to receive transform data. */
  [[deprecated("use getTF2BufferPtr() instead")]] tf::TransformListener* getTFClient()
  {
    return tf_.get();
  }

  /** @brief Return a boost shared pointer to the tf::TransformListener used to receive transform data.
   */
  [[deprecated("use getTF2BufferPtr() instead")]] const boost::shared_ptr<tf::TransformListener>&
  getTFClientPtr()
  {
    return tf_;
  }

  const std::shared_ptr<tf2_ros::Buffer> getTF2BufferPtr()
  {
    return tf_->getTF2BufferPtr();
  }

  /** @brief Create a description of a transform problem.
   * @param frame_id The name of the frame with issues.
   * @param stamp The time for which the problem was detected.
   * @param caller_id Dummy parameter, not used.
   * @param reason The reason given by the tf::MessageFilter in its failure callback.
   * @return An error message describing the problem.
   *
   * Once a problem has been detected with a given frame or transform,
   * call this to get an error message describing the problem. */
  [[deprecated("used tf2 version instead")]] std::string
  discoverFailureReason(const std::string& frame_id,
                        const ros::Time& stamp,
                        const std::string& caller_id,
                        tf::FilterFailureReason reason);
>>>>>>> 60f29987

  /** Create a description of a transform problem.
   * @param frame_id The name of the frame with issues.
   * @param stamp The time for which the problem was detected.
   * @param caller_id Dummy parameter, not used.
   * @param reason The reason given by the tf2_ros::MessageFilter in its failure callback.
   * @return An error message describing the problem.
   *
   * Once a problem has been detected with a given frame or transform,
   * call this to get an error message describing the problem. */
  std::string discoverFailureReason(const std::string& frame_id,
                                    const ros::Time& stamp,
                                    const std::string& caller_id,
                                    tf2_ros::FilterFailureReason reason);

Q_SIGNALS:
  /** @brief Emitted whenever the fixed frame changes. */
  void fixedFrameChanged();

private:
  bool adjustTime(const std::string& frame, ros::Time& time);

  template <class M>
  void messageCallback(const ros::MessageEvent<M const>& msg_evt, Display* display)
  {
    boost::shared_ptr<M const> const& msg = msg_evt.getConstMessage();
    std::string authority = msg_evt.getPublisherName();

    messageArrived(msg->header.frame_id, msg->header.stamp, authority, display);
  }

  template <class M, class TfFilterFailureReasonType>
  void failureCallback(const ros::MessageEvent<M const>& msg_evt,
                       TfFilterFailureReasonType reason,
                       Display* display)
  {
    boost::shared_ptr<M const> const& msg = msg_evt.getConstMessage();
    std::string authority = msg_evt.getPublisherName();

    messageFailed(msg->header.frame_id, msg->header.stamp, authority, reason, display);
  }

  void messageArrived(const std::string& frame_id,
                      const ros::Time& stamp,
                      const std::string& caller_id,
                      Display* display);

  void messageFailedImpl(const std::string& caller_id, const std::string& status_text, Display* display);

  template <class TfFilterFailureReasonType>
  void messageFailed(const std::string& frame_id,
                     const ros::Time& stamp,
                     const std::string& caller_id,
                     TfFilterFailureReasonType reason,
                     Display* display)
  {
<<<<<<< HEAD
    std::string status_text = discoverFailureReason( frame_id, stamp, caller_id, reason );
=======
// TODO(wjwwood): remove this when only Tf2 is supported
#ifndef _WIN32
#pragma GCC diagnostic push
#pragma GCC diagnostic ignored "-Wdeprecated-declarations"
#endif

    std::string status_text = discoverFailureReason(frame_id, stamp, caller_id, reason);

#ifndef _WIN32
#pragma GCC diagnostic pop
#endif

>>>>>>> 60f29987
    messageFailedImpl(caller_id, status_text, display);
  }

  struct CacheKey
  {
    CacheKey(const std::string& f, ros::Time t) : frame(f), time(t)
    {
    }

    bool operator<(const CacheKey& rhs) const
    {
      if (frame != rhs.frame)
      {
        return frame < rhs.frame;
      }

      return time < rhs.time;
    }

    std::string frame;
    ros::Time time;
  };

  struct CacheEntry
  {
    CacheEntry(const Ogre::Vector3& p, const Ogre::Quaternion& o) : position(p), orientation(o)
    {
    }

    Ogre::Vector3 position;
    Ogre::Quaternion orientation;
  };
  typedef std::map<CacheKey, CacheEntry> M_Cache;

  boost::mutex cache_mutex_;
  M_Cache cache_;

  std::shared_ptr<tf2_ros::Buffer> tf_buffer_;
  std::shared_ptr<tf2_ros::TransformListener> tf_listener_;
  std::string fixed_frame_;
  tf2::CompactFrameID fixed_frame_id_;

  bool pause_;

  SyncMode sync_mode_;

  // the current synchronized time, used to overwrite ros:Time(0)
  ros::Time sync_time_;

  // used for approx. syncing
  double sync_delta_;
  double current_delta_;
};

} // namespace rviz

#endif // RVIZ_FRAME_MANAGER_H<|MERGE_RESOLUTION|>--- conflicted
+++ resolved
@@ -72,28 +72,10 @@
     SyncApprox
   };
 
-<<<<<<< HEAD
   /// Constructor, will create a TransformListener (and Buffer) automatically if not provided
   explicit FrameManager(std::shared_ptr<tf2_ros::Buffer> tf_buffer = std::shared_ptr<tf2_ros::Buffer>(),
-                        std::shared_ptr<tf2_ros::TransformListener> tf_listener = std::shared_ptr<tf2_ros::TransformListener>());
-=======
-  /// Default constructor, which will create a tf::TransformListener automatically.
-  FrameManager();
-
-  /** @brief Constructor
-   * @param tf a pointer to tf::TransformListener (should not be used anywhere else because of thread
-   * safety)
-   */
-  [[deprecated("This constructor signature will be removed in the next version. "
-               "If you still need to pass a boost::shared_ptr<tf::TransformListener>, "
-               "disable the warning explicitly. "
-               "When this constructor is removed, a new constructor with a single, "
-               "optional argument will take a std::pair<> containing a "
-               "std::shared_ptr<tf2_ros::Buffer> and a "
-               "std::shared_ptr<tf2_ros::TransformListener>. "
-               "However, that cannot occur until the use of tf::TransformListener is "
-               "removed internally.")]] explicit FrameManager(boost::shared_ptr<tf::TransformListener> tf);
->>>>>>> 60f29987
+                        std::shared_ptr<tf2_ros::TransformListener> tf_listener =
+                            std::shared_ptr<tf2_ros::TransformListener>());
 
   /** @brief Destructor.
    *
@@ -200,27 +182,6 @@
    * @return true if the transform is not known, false if it is. */
   bool transformHasProblems(const std::string& frame, ros::Time time, std::string& error);
 
-<<<<<<< HEAD
-=======
-  /** @brief Connect a tf::MessageFilter's callbacks to success and failure handler functions in this
-   * FrameManager.
-   * @param filter The tf::MessageFilter to connect to.
-   * @param display The Display using the filter.
-   *
-   * FrameManager has internal functions for handling success and
-   * failure of tf::MessageFilters which call Display::setStatus()
-   * based on success or failure of the filter, including appropriate
-   * error messages. */
-  template <class M>
-  [[deprecated("use a tf2_ros::MessageFilter instead")]] void
-  registerFilterForTransformStatusCheck(tf::MessageFilter<M>* filter, Display* display)
-  {
-    filter->registerCallback(boost::bind(&FrameManager::messageCallback<M>, this, _1, display));
-    filter->registerFailureCallback(
-        boost::bind(&FrameManager::failureCallback<M, tf::FilterFailureReason>, this, _1, _2, display));
-  }
-
->>>>>>> 60f29987
   /** Connect success and failure callbacks to a tf2_ros::MessageFilter.
    * @param filter The tf2_ros::MessageFilter to connect to.
    * @param display The Display using the filter.
@@ -242,43 +203,10 @@
     return fixed_frame_;
   }
 
-<<<<<<< HEAD
-  const std::shared_ptr<tf2_ros::Buffer> getTF2BufferPtr() { return tf_buffer_; }
-=======
-  /** @brief Return the tf::TransformListener used to receive transform data. */
-  [[deprecated("use getTF2BufferPtr() instead")]] tf::TransformListener* getTFClient()
-  {
-    return tf_.get();
-  }
-
-  /** @brief Return a boost shared pointer to the tf::TransformListener used to receive transform data.
-   */
-  [[deprecated("use getTF2BufferPtr() instead")]] const boost::shared_ptr<tf::TransformListener>&
-  getTFClientPtr()
-  {
-    return tf_;
-  }
-
   const std::shared_ptr<tf2_ros::Buffer> getTF2BufferPtr()
   {
-    return tf_->getTF2BufferPtr();
-  }
-
-  /** @brief Create a description of a transform problem.
-   * @param frame_id The name of the frame with issues.
-   * @param stamp The time for which the problem was detected.
-   * @param caller_id Dummy parameter, not used.
-   * @param reason The reason given by the tf::MessageFilter in its failure callback.
-   * @return An error message describing the problem.
-   *
-   * Once a problem has been detected with a given frame or transform,
-   * call this to get an error message describing the problem. */
-  [[deprecated("used tf2 version instead")]] std::string
-  discoverFailureReason(const std::string& frame_id,
-                        const ros::Time& stamp,
-                        const std::string& caller_id,
-                        tf::FilterFailureReason reason);
->>>>>>> 60f29987
+    return tf_buffer_;
+  }
 
   /** Create a description of a transform problem.
    * @param frame_id The name of the frame with issues.
@@ -305,7 +233,7 @@
   void messageCallback(const ros::MessageEvent<M const>& msg_evt, Display* display)
   {
     boost::shared_ptr<M const> const& msg = msg_evt.getConstMessage();
-    std::string authority = msg_evt.getPublisherName();
+    const std::string& authority = msg_evt.getPublisherName();
 
     messageArrived(msg->header.frame_id, msg->header.stamp, authority, display);
   }
@@ -316,7 +244,7 @@
                        Display* display)
   {
     boost::shared_ptr<M const> const& msg = msg_evt.getConstMessage();
-    std::string authority = msg_evt.getPublisherName();
+    const std::string& authority = msg_evt.getPublisherName();
 
     messageFailed(msg->header.frame_id, msg->header.stamp, authority, reason, display);
   }
@@ -335,22 +263,7 @@
                      TfFilterFailureReasonType reason,
                      Display* display)
   {
-<<<<<<< HEAD
-    std::string status_text = discoverFailureReason( frame_id, stamp, caller_id, reason );
-=======
-// TODO(wjwwood): remove this when only Tf2 is supported
-#ifndef _WIN32
-#pragma GCC diagnostic push
-#pragma GCC diagnostic ignored "-Wdeprecated-declarations"
-#endif
-
     std::string status_text = discoverFailureReason(frame_id, stamp, caller_id, reason);
-
-#ifndef _WIN32
-#pragma GCC diagnostic pop
-#endif
-
->>>>>>> 60f29987
     messageFailedImpl(caller_id, status_text, display);
   }
 
