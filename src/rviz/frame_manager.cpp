--- conflicted
+++ resolved
@@ -39,36 +39,15 @@
 
 namespace rviz
 {
-<<<<<<< HEAD
-
 FrameManager::FrameManager(std::shared_ptr<tf2_ros::Buffer> tf_buffer,
                            std::shared_ptr<tf2_ros::TransformListener> tf_listener)
 {
-  assert(!tf_listener|| tf_buffer);  // tf_listener implies tf_buffer to defined too
-  tf_buffer_ = tf_buffer ? std::move(tf_buffer) : std::make_shared<tf2_ros::Buffer>(ros::Duration(10*60));
-  tf_listener_ = tf_listener ? std::move(tf_listener) : std::make_shared<tf2_ros::TransformListener>(*tf_buffer_, ros::NodeHandle(), true);
-=======
-// TODO(wjwwood): remove this when deprecated interface is removed
-#ifndef _WIN32
-#pragma GCC diagnostic push
-#pragma GCC diagnostic ignored "-Wdeprecated-declarations"
-#endif
-
-FrameManager::FrameManager() : FrameManager(boost::shared_ptr<tf::TransformListener>())
-{
-}
-
-#ifndef _WIN32
-#pragma GCC diagnostic pop
-#endif
-
-FrameManager::FrameManager(boost::shared_ptr<tf::TransformListener> tf)
-{
-  if (!tf)
-    tf_.reset(new tf::TransformListener(ros::NodeHandle(), ros::Duration(10 * 60), true));
-  else
-    tf_ = tf;
->>>>>>> 60f29987
+  assert(!tf_listener || tf_buffer); // tf_listener implies tf_buffer to defined too
+  tf_buffer_ =
+      tf_buffer ? std::move(tf_buffer) : std::make_shared<tf2_ros::Buffer>(ros::Duration(10 * 60));
+  tf_listener_ = tf_listener ?
+                     std::move(tf_listener) :
+                     std::make_shared<tf2_ros::TransformListener>(*tf_buffer_, ros::NodeHandle(), true);
 
   setSyncMode(SyncOff);
   setPause(false);
@@ -193,7 +172,8 @@
     ros::Time latest_time;
     std::string error_string;
     int error_code;
-    error_code = tf_->getLatestCommonTime(fixed_frame_, frame, latest_time, &error_string);
+    error_code = tf_buffer_->_getLatestCommonTime(fixed_frame_id_, tf_buffer_->_lookupFrameNumber(frame),
+                                                  latest_time, &error_string);
 
     if (error_code != 0)
     {
@@ -205,33 +185,9 @@
     if (latest_time > sync_time_)
     {
       time = sync_time_;
-<<<<<<< HEAD
-      break;
-    case SyncApprox:
-      {
-        // if we don't have tf info for the given timestamp, use the latest available
-        ros::Time latest_time;
-        std::string error_string;
-        int error_code;
-        error_code = tf_buffer_->_getLatestCommonTime( fixed_frame_id_, tf_buffer_->_lookupFrameNumber(frame), latest_time, &error_string );
-
-        if ( error_code != 0 )
-        {
-          ROS_ERROR("Error getting latest time from frame '%s' to frame '%s': %s (Error code: %d)", frame.c_str(), fixed_frame_.c_str(), error_string.c_str(), error_code);
-          return false;
-        }
-
-        if ( latest_time > sync_time_ )
-        {
-          time = sync_time_;
-        }
-      }
-      break;
-=======
     }
   }
   break;
->>>>>>> 60f29987
   }
   return true;
 }
@@ -292,35 +248,15 @@
   position = Ogre::Vector3::ZERO;
   orientation = Ogre::Quaternion::IDENTITY;
 
-<<<<<<< HEAD
   geometry_msgs::Pose pose = pose_msg;
-  if (pose.orientation.x == 0.0 && pose.orientation.y == 0.0 && pose.orientation.z == 0.0 && pose.orientation.w == 0.0)
+  if (pose.orientation.x == 0.0 && pose.orientation.y == 0.0 && pose.orientation.z == 0.0 &&
+      pose.orientation.w == 0.0)
     pose.orientation.w = 1.0;
 
   // convert pose into fixed_frame_
   try
   {
     tf2::doTransform(pose, pose, tf_buffer_->lookupTransform(fixed_frame_, frame, time));
-=======
-  // put all pose data into a tf stamped pose
-  tf::Quaternion bt_orientation(pose_msg.orientation.x, pose_msg.orientation.y, pose_msg.orientation.z,
-                                pose_msg.orientation.w);
-  tf::Vector3 bt_position(pose_msg.position.x, pose_msg.position.y, pose_msg.position.z);
-
-  if (bt_orientation.x() == 0.0 && bt_orientation.y() == 0.0 && bt_orientation.z() == 0.0 &&
-      bt_orientation.w() == 0.0)
-  {
-    bt_orientation.setW(1.0);
-  }
-
-  tf::Stamped<tf::Pose> pose_in(tf::Transform(bt_orientation, bt_position), time, frame);
-  tf::Stamped<tf::Pose> pose_out;
-
-  // convert pose into new frame
-  try
-  {
-    tf_->transformPose(fixed_frame_, pose_in, pose_out);
->>>>>>> 60f29987
   }
   catch (std::runtime_error& e)
   {
@@ -329,17 +265,9 @@
     return false;
   }
 
-<<<<<<< HEAD
   position = Ogre::Vector3(pose.position.x, pose.position.y, pose.position.z);
-  orientation = Ogre::Quaternion( pose.orientation.w, pose.orientation.x, pose.orientation.y, pose.orientation.z );
-=======
-  bt_position = pose_out.getOrigin();
-  position = Ogre::Vector3(bt_position.x(), bt_position.y(), bt_position.z());
-
-  bt_orientation = pose_out.getRotation();
   orientation =
-      Ogre::Quaternion(bt_orientation.w(), bt_orientation.x(), bt_orientation.y(), bt_orientation.z());
->>>>>>> 60f29987
+      Ogre::Quaternion(pose.orientation.w, pose.orientation.x, pose.orientation.y, pose.orientation.z);
 
   return true;
 }
@@ -401,42 +329,10 @@
   return ss.str();
 }
 
-<<<<<<< HEAD
-std::string
-FrameManager::discoverFailureReason(
-  const std::string& frame_id,
-  const ros::Time& stamp,
-  const std::string&  /*caller_id*/,
-  tf2_ros::FilterFailureReason reason)
-=======
-std::string FrameManager::discoverFailureReason(const std::string& frame_id,
-                                                const ros::Time& stamp,
-                                                const std::string& /*caller_id*/,
-                                                tf::FilterFailureReason reason)
-{
-  if (reason == tf::filter_failure_reasons::OutTheBack)
-  {
-    std::stringstream ss;
-    ss << "Message removed because it is too old (frame=[" << frame_id << "], stamp=[" << stamp << "])";
-    return ss.str();
-  }
-  else
-  {
-    std::string error;
-    if (transformHasProblems(frame_id, stamp, error))
-    {
-      return error;
-    }
-  }
-
-  return "Unknown reason for transform failure";
-}
-
 std::string FrameManager::discoverFailureReason(const std::string& frame_id,
                                                 const ros::Time& stamp,
                                                 const std::string& /*caller_id*/,
                                                 tf2_ros::FilterFailureReason reason)
->>>>>>> 60f29987
 {
   if (reason == tf2_ros::filter_failure_reasons::OutTheBack)
   {
