--- conflicted
+++ resolved
@@ -56,18 +56,8 @@
    * with save() when someone writes this back to a file. */
   void load(const Config& config) override;
 
-<<<<<<< HEAD
   /** @brief Save Config equivalent to the last which was sent to load().*/
-  virtual void save( Config config ) const;
-=======
-  /** @brief Save Config equivalent to the last which was sent to load(). */
-  virtual void save(Config config);
-
-  /** @brief Save Config equivalent to the last which was sent to load().
-   *
-   * Overridden from Display::save(). */
   void save(Config config) const override;
->>>>>>> 60f29987
 
 private:
   Config saved_config_;
