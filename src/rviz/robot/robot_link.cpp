/*
 * Copyright (c) 2008, Willow Garage, Inc.
 * All rights reserved.
 *
 * Redistribution and use in source and binary forms, with or without
 * modification, are permitted provided that the following conditions are met:
 *
 *     * Redistributions of source code must retain the above copyright
 *       notice, this list of conditions and the following disclaimer.
 *     * Redistributions in binary form must reproduce the above copyright
 *       notice, this list of conditions and the following disclaimer in the
 *       documentation and/or other materials provided with the distribution.
 *     * Neither the name of the Willow Garage, Inc. nor the names of its
 *       contributors may be used to endorse or promote products derived from
 *       this software without specific prior written permission.
 *
 * THIS SOFTWARE IS PROVIDED BY THE COPYRIGHT HOLDERS AND CONTRIBUTORS "AS IS"
 * AND ANY EXPRESS OR IMPLIED WARRANTIES, INCLUDING, BUT NOT LIMITED TO, THE
 * IMPLIED WARRANTIES OF MERCHANTABILITY AND FITNESS FOR A PARTICULAR PURPOSE
 * ARE DISCLAIMED. IN NO EVENT SHALL THE COPYRIGHT OWNER OR CONTRIBUTORS BE
 * LIABLE FOR ANY DIRECT, INDIRECT, INCIDENTAL, SPECIAL, EXEMPLARY, OR
 * CONSEQUENTIAL DAMAGES (INCLUDING, BUT NOT LIMITED TO, PROCUREMENT OF
 * SUBSTITUTE GOODS OR SERVICES; LOSS OF USE, DATA, OR PROFITS; OR BUSINESS
 * INTERRUPTION) HOWEVER CAUSED AND ON ANY THEORY OF LIABILITY, WHETHER IN
 * CONTRACT, STRICT LIABILITY, OR TORT (INCLUDING NEGLIGENCE OR OTHERWISE)
 * ARISING IN ANY WAY OUT OF THE USE OF THIS SOFTWARE, EVEN IF ADVISED OF THE
 * POSSIBILITY OF SUCH DAMAGE.
 */

#include <boost/filesystem.hpp>

#include <OgreEntity.h>
#include <OgreMaterial.h>
#include <OgreMaterialManager.h>
#include <OgreRibbonTrail.h>
#include <OgreSceneManager.h>
#include <OgreSceneNode.h>
#include <OgreSubEntity.h>
#include <OgreTextureManager.h>
#include <OgreSharedPtr.h>
#include <OgreTechnique.h>

#include <ros/console.h>

#include <resource_retriever/retriever.h>
#include <urdf_model/model.h>
#include <urdf_model/link.h>

#include <rviz/mesh_loader.h>
#include <rviz/ogre_helpers/axes.h>
#include <rviz/ogre_helpers/object.h>
#include <rviz/ogre_helpers/shape.h>
#include <rviz/properties/float_property.h>
#include <rviz/properties/bool_property.h>
#include <rviz/properties/property.h>
#include <rviz/properties/quaternion_property.h>
#include <rviz/properties/vector_property.h>
#include <rviz/robot/robot.h>
#include <rviz/selection/selection_manager.h>
#include <rviz/visualization_manager.h>
#include <rviz/load_resource.h>

#include <rviz/robot/robot_link.h>
#include <rviz/robot/robot_joint.h>

namespace fs = boost::filesystem;

<<<<<<< HEAD
=======
#ifndef ROS_PACKAGE_NAME
#define ROS_PACKAGE_NAME "rviz"
#endif

>>>>>>> 60f29987
namespace rviz
{
class RobotLinkSelectionHandler : public SelectionHandler
{
public:
  RobotLinkSelectionHandler(RobotLink* link, DisplayContext* context);
  ~RobotLinkSelectionHandler() override;

  void createProperties(const Picked& obj, Property* parent_property) override;
  void updateProperties() override;

  void preRenderPass(uint32_t pass) override;
  void postRenderPass(uint32_t pass) override;

private:
  RobotLink* link_;
  VectorProperty* position_property_;
  QuaternionProperty* orientation_property_;
};

RobotLinkSelectionHandler::RobotLinkSelectionHandler(RobotLink* link, DisplayContext* context)
  : SelectionHandler(context), link_(link)
{
}

RobotLinkSelectionHandler::~RobotLinkSelectionHandler()
{
}

void RobotLinkSelectionHandler::createProperties(const Picked& /*obj*/, Property* parent_property)
{
  Property* group =
      new Property("Link " + QString::fromStdString(link_->getName()), QVariant(), "", parent_property);
  properties_.push_back(group);

  position_property_ = new VectorProperty("Position", Ogre::Vector3::ZERO, "", group);
  position_property_->setReadOnly(true);

  orientation_property_ = new QuaternionProperty("Orientation", Ogre::Quaternion::IDENTITY, "", group);
  orientation_property_->setReadOnly(true);

  group->expand();
}

void RobotLinkSelectionHandler::updateProperties()
{
  position_property_->setVector(link_->getPosition());
  orientation_property_->setQuaternion(link_->getOrientation());
}


void RobotLinkSelectionHandler::preRenderPass(uint32_t /*pass*/)
{
  if (!link_->is_selectable_)
  {
    if (link_->visual_node_)
    {
      link_->visual_node_->setVisible(false);
    }
    if (link_->collision_node_)
    {
      link_->collision_node_->setVisible(false);
    }
    if (link_->trail_)
    {
      link_->trail_->setVisible(false);
    }
    if (link_->axes_)
    {
      link_->axes_->getSceneNode()->setVisible(false);
    }
  }
}

void RobotLinkSelectionHandler::postRenderPass(uint32_t /*pass*/)
{
  if (!link_->is_selectable_)
  {
    link_->updateVisibility();
  }
}


RobotLink::RobotLink(Robot* robot,
                     const urdf::LinkConstSharedPtr& link,
                     const std::string& parent_joint_name,
                     bool visual,
                     bool collision)
  : robot_(robot)
  , scene_manager_(robot->getDisplayContext()->getSceneManager())
  , context_(robot->getDisplayContext())
  , name_(link->name)
  , parent_joint_name_(parent_joint_name)
  , visual_node_(nullptr)
  , collision_node_(nullptr)
  , trail_(nullptr)
  , axes_(nullptr)
  , material_alpha_(1.0)
  , robot_alpha_(1.0)
  , only_render_depth_(false)
  , is_selectable_(true)
  , using_color_(false)
{
  link_property_ = new Property(link->name.c_str(), true, "", nullptr, SLOT(updateVisibility()), this);
  link_property_->setIcon(rviz::loadPixmap("package://rviz/icons/classes/RobotLink.png"));

  details_ = new Property("Details", QVariant(), "", nullptr);

  alpha_property_ = new FloatProperty("Alpha", 1, "Amount of transparency to apply to this link.",
                                      link_property_, SLOT(updateAlpha()), this);

  trail_property_ =
      new Property("Show Trail", false, "Enable/disable a 2 meter \"ribbon\" which follows this link.",
                   link_property_, SLOT(updateTrail()), this);

  axes_property_ = new Property("Show Axes", false, "Enable/disable showing the axes of this link.",
                                link_property_, SLOT(updateAxes()), this);

  position_property_ =
      new VectorProperty("Position", Ogre::Vector3::ZERO,
                         "Position of this link, in the current Fixed Frame.  (Not editable)",
                         link_property_);
  position_property_->setReadOnly(true);

  orientation_property_ =
      new QuaternionProperty("Orientation", Ogre::Quaternion::IDENTITY,
                             "Orientation of this link, in the current Fixed Frame.  (Not editable)",
                             link_property_);
  orientation_property_->setReadOnly(true);

  link_property_->collapse();

  visual_node_ = robot_->getVisualNode()->createChildSceneNode();
  collision_node_ = robot_->getCollisionNode()->createChildSceneNode();

  // create material for coloring links
<<<<<<< HEAD
  color_material_ = Ogre::MaterialPtr(new Ogre::Material(nullptr, "robot link color material", 0, Ogre::ResourceGroupManager::DEFAULT_RESOURCE_GROUP_NAME));
=======
  color_material_ =
      Ogre::MaterialPtr(new Ogre::Material(nullptr, "robot link color material", 0, ROS_PACKAGE_NAME));
>>>>>>> 60f29987
  color_material_->setReceiveShadows(false);
  color_material_->getTechnique(0)->setLightingEnabled(true);

  // create the ogre objects to display

  if (visual)
  {
    createVisual(link);
  }

  if (collision)
  {
    createCollision(link);
  }

  if (collision || visual)
  {
    createSelection();
  }

  // create description and fill in child_joint_names_ vector
  std::stringstream desc;
  if (parent_joint_name_.empty())
  {
    desc << "Root Link <b>" << name_ << "</b>";
  }
  else
  {
    desc << "Link <b>" << name_ << "</b>";
    desc << " with parent joint <b>" << parent_joint_name_ << "</b>";
  }

  if (link->child_joints.empty())
  {
    desc << " has no children.";
  }
  else
  {
    desc << " has " << link->child_joints.size();

    if (link->child_joints.size() > 1)
    {
      desc << " child joints: ";
    }
    else
    {
      desc << " child joint: ";
    }

    std::vector<urdf::JointSharedPtr>::const_iterator child_it = link->child_joints.begin();
    std::vector<urdf::JointSharedPtr>::const_iterator child_end = link->child_joints.end();
    for (; child_it != child_end; ++child_it)
    {
      urdf::Joint* child_joint = child_it->get();
      if (child_joint && !child_joint->name.empty())
      {
        child_joint_names_.push_back(child_joint->name);
        desc << "<b>" << child_joint->name << "</b>" << ((child_it + 1 == child_end) ? "." : ", ");
      }
    }
  }
  if (hasGeometry())
  {
    desc << "  Check/uncheck to show/hide this link in the display.";
    if (visual_meshes_.empty())
    {
      desc << "  This link has collision geometry but no visible geometry.";
    }
    else if (collision_meshes_.empty())
    {
      desc << "  This link has visible geometry but no collision geometry.";
    }
  }
  else
  {
    desc << "  This link has NO geometry.";
  }

  link_property_->setDescription(desc.str().c_str());

  if (!hasGeometry())
  {
    link_property_->setIcon(rviz::loadPixmap("package://rviz/icons/classes/RobotLinkNoGeom.png"));
    alpha_property_->hide();
    link_property_->setValue(QVariant());
  }
}

RobotLink::~RobotLink()
{
  for (size_t i = 0; i < visual_meshes_.size(); i++)
  {
    scene_manager_->destroyEntity(visual_meshes_[i]);
  }

  for (size_t i = 0; i < collision_meshes_.size(); i++)
  {
    scene_manager_->destroyEntity(collision_meshes_[i]);
  }

  scene_manager_->destroySceneNode(visual_node_);
  scene_manager_->destroySceneNode(collision_node_);

  if (trail_)
  {
    scene_manager_->destroyRibbonTrail(trail_);
  }

  delete axes_;
  delete details_;
  delete link_property_;
}

bool RobotLink::hasGeometry() const
{
  return visual_meshes_.size() + collision_meshes_.size() > 0;
}

bool RobotLink::getEnabled() const
{
  if (!hasGeometry())
    return true;
  return link_property_->getValue().toBool();
}

void RobotLink::setRobotAlpha(float a)
{
  robot_alpha_ = a;
  updateAlpha();
}

void RobotLink::setRenderQueueGroup(Ogre::uint8 group)
{
  Ogre::SceneNode::ChildNodeIterator child_it = visual_node_->getChildIterator();
  while (child_it.hasMoreElements())
  {
    Ogre::SceneNode* child = dynamic_cast<Ogre::SceneNode*>(child_it.getNext());
    if (child)
    {
      Ogre::SceneNode::ObjectIterator object_it = child->getAttachedObjectIterator();
      while (object_it.hasMoreElements())
      {
        Ogre::MovableObject* obj = object_it.getNext();
        obj->setRenderQueueGroup(group);
      }
    }
  }
}

void RobotLink::setOnlyRenderDepth(bool onlyRenderDepth)
{
  setRenderQueueGroup(onlyRenderDepth ? Ogre::RENDER_QUEUE_BACKGROUND : Ogre::RENDER_QUEUE_MAIN);
  only_render_depth_ = onlyRenderDepth;
  updateAlpha();
}

void RobotLink::updateAlpha()
{
  float link_alpha = alpha_property_->getFloat();
  M_SubEntityToMaterial::iterator it = materials_.begin();
  M_SubEntityToMaterial::iterator end = materials_.end();
  for (; it != end; ++it)
  {
    const Ogre::MaterialPtr& material = it->second;

    if (only_render_depth_)
    {
      material->setColourWriteEnabled(false);
      material->setDepthWriteEnabled(true);
    }
    else
    {
      Ogre::ColourValue color = material->getTechnique(0)->getPass(0)->getDiffuse();
      color.a = robot_alpha_ * material_alpha_ * link_alpha;
      material->setDiffuse(color);

      if (color.a < 0.9998)
      {
        material->setSceneBlending(Ogre::SBT_TRANSPARENT_ALPHA);
        material->setDepthWriteEnabled(false);
      }
      else
      {
        material->setSceneBlending(Ogre::SBT_REPLACE);
        material->setDepthWriteEnabled(true);
      }
    }
  }

  Ogre::ColourValue color = color_material_->getTechnique(0)->getPass(0)->getDiffuse();
  color.a = robot_alpha_ * link_alpha;
  color_material_->setDiffuse(color);

  if (color.a < 0.9998)
  {
    color_material_->setSceneBlending(Ogre::SBT_TRANSPARENT_ALPHA);
    color_material_->setDepthWriteEnabled(false);
  }
  else
  {
    color_material_->setSceneBlending(Ogre::SBT_REPLACE);
    color_material_->setDepthWriteEnabled(true);
  }
}

void RobotLink::updateVisibility()
{
  bool enabled = getEnabled();

  robot_->calculateJointCheckboxes();

  if (visual_node_)
  {
    visual_node_->setVisible(enabled && robot_->isVisible() && robot_->isVisualVisible());
  }
  if (collision_node_)
  {
    collision_node_->setVisible(enabled && robot_->isVisible() && robot_->isCollisionVisible());
  }
  if (trail_)
  {
    trail_->setVisible(enabled && robot_->isVisible());
  }
  if (axes_)
  {
    axes_->getSceneNode()->setVisible(enabled && robot_->isVisible());
  }
}

Ogre::MaterialPtr RobotLink::getMaterialForLink(const urdf::LinkConstSharedPtr& link,
                                                urdf::MaterialConstSharedPtr material)
{
<<<<<<< HEAD
  Ogre::MaterialPtr mat = Ogre::MaterialPtr(new Ogre::Material(nullptr, "robot link material", 0, Ogre::ResourceGroupManager::DEFAULT_RESOURCE_GROUP_NAME));
=======
  Ogre::MaterialPtr mat =
      Ogre::MaterialPtr(new Ogre::Material(nullptr, "robot link material", 0, ROS_PACKAGE_NAME));
>>>>>>> 60f29987

  // only the first visual's material actually comprises color values, all others only have the name
  // hence search for the first visual with given material name (better fix the bug in urdf parser)
  if (material && !material->name.empty())
  {
    for (const auto& visual : link->visual_array)
    {
      if (visual->material_name == material->name)
      {
        material = visual->material;
        break;
      }
    }
  }
  if (!material && link->visual && link->visual->material)
    material = link->visual->material; // fallback to visual's material

  if (!material)
  {
    // clone default material (for modification by link)
    *mat = *Ogre::MaterialManager::getSingleton().getByName("RVIZ/ShadedRed");
    return mat;
  }

  mat->getTechnique(0)->setLightingEnabled(true);
  if (material->texture_filename.empty())
  {
    const urdf::Color& col = material->color;
    mat->getTechnique(0)->setAmbient(col.r * 0.5, col.g * 0.5, col.b * 0.5);
    mat->getTechnique(0)->setDiffuse(col.r, col.g, col.b, col.a);

    material_alpha_ = col.a;
  }
  else
  {
    std::string filename = material->texture_filename;
    if (!Ogre::TextureManager::getSingleton().resourceExists(filename))
    {
      resource_retriever::Retriever retriever;
      resource_retriever::MemoryResource res;
      try
      {
        res = retriever.get(filename);
      }
      catch (resource_retriever::Exception& e)
      {
        ROS_ERROR("%s", e.what());
      }

      if (res.size != 0)
      {
        Ogre::DataStreamPtr stream(new Ogre::MemoryDataStream(res.data.get(), res.size));
        Ogre::Image image;
        std::string extension = fs::extension(fs::path(filename));

        if (extension[0] == '.')
        {
          extension = extension.substr(1, extension.size() - 1);
        }

        try
        {
          image.load(stream, extension);
          Ogre::TextureManager::getSingleton().loadImage(
              filename, Ogre::ResourceGroupManager::DEFAULT_RESOURCE_GROUP_NAME, image);
        }
        catch (Ogre::Exception& e)
        {
          ROS_ERROR("Could not load texture [%s]: %s", filename.c_str(), e.what());
        }
      }
    }

    Ogre::Pass* pass = mat->getTechnique(0)->getPass(0);
    Ogre::TextureUnitState* tex_unit = pass->createTextureUnitState();
    ;
    tex_unit->setTextureName(filename);
  }

  return mat;
}

void RobotLink::createEntityForGeometryElement(const urdf::LinkConstSharedPtr& link,
                                               const urdf::Geometry& geom,
                                               const urdf::MaterialSharedPtr& material,
                                               const urdf::Pose& origin,
                                               Ogre::SceneNode* scene_node,
                                               Ogre::Entity*& entity)
{
  entity = nullptr; // default in case nothing works.
  Ogre::SceneNode* offset_node = scene_node->createChildSceneNode();

  static unsigned count = 0;
  std::stringstream ss;
  ss << "Robot Link" << ++count;
  std::string entity_name = ss.str();

  Ogre::Vector3 scale(Ogre::Vector3::UNIT_SCALE);

  Ogre::Vector3 offset_position(Ogre::Vector3::ZERO);
  Ogre::Quaternion offset_orientation(Ogre::Quaternion::IDENTITY);


  {
    Ogre::Vector3 position(origin.position.x, origin.position.y, origin.position.z);
    Ogre::Quaternion orientation(Ogre::Quaternion::IDENTITY);
    orientation = orientation * Ogre::Quaternion(origin.rotation.w, origin.rotation.x, origin.rotation.y,
                                                 origin.rotation.z);

    offset_position = position;
    offset_orientation = orientation;
  }

  switch (geom.type)
  {
  case urdf::Geometry::SPHERE:
  {
    const urdf::Sphere& sphere = static_cast<const urdf::Sphere&>(geom);
    entity = Shape::createEntity(entity_name, Shape::Sphere, scene_manager_);

    scale = Ogre::Vector3(sphere.radius * 2, sphere.radius * 2, sphere.radius * 2);
    break;
  }
  case urdf::Geometry::BOX:
  {
    const urdf::Box& box = static_cast<const urdf::Box&>(geom);
    entity = Shape::createEntity(entity_name, Shape::Cube, scene_manager_);

    scale = Ogre::Vector3(box.dim.x, box.dim.y, box.dim.z);

    break;
  }
  case urdf::Geometry::CYLINDER:
  {
    const urdf::Cylinder& cylinder = static_cast<const urdf::Cylinder&>(geom);

    Ogre::Quaternion rotX;
    rotX.FromAngleAxis(Ogre::Degree(90), Ogre::Vector3::UNIT_X);
    offset_orientation = offset_orientation * rotX;

    entity = Shape::createEntity(entity_name, Shape::Cylinder, scene_manager_);
    scale = Ogre::Vector3(cylinder.radius * 2, cylinder.length, cylinder.radius * 2);
    break;
  }
  case urdf::Geometry::MESH:
  {
    const urdf::Mesh& mesh = static_cast<const urdf::Mesh&>(geom);

    if (mesh.filename.empty())
      return;


    scale = Ogre::Vector3(mesh.scale.x, mesh.scale.y, mesh.scale.z);

    std::string model_name = mesh.filename;

    try
    {
      loadMeshFromResource(model_name);
      entity = scene_manager_->createEntity(ss.str(), model_name);
    }
    catch (Ogre::InvalidParametersException& e)
    {
      ROS_ERROR("Could not convert mesh resource '%s' for link '%s'. It might be an empty mesh: %s",
                model_name.c_str(), link->name.c_str(), e.what());
    }
    catch (Ogre::Exception& e)
    {
      ROS_ERROR("Could not load model '%s' for link '%s': %s", model_name.c_str(), link->name.c_str(),
                e.what());
    }
    break;
  }
  default:
    ROS_WARN("Unsupported geometry type for element: %d", geom.type);
    break;
  }

  if (entity)
  {
    offset_node->attachObject(entity);
    offset_node->setScale(scale);
    offset_node->setPosition(offset_position);
    offset_node->setOrientation(offset_orientation);

    if (default_material_.isNull() || material)
    {
      // latest used material becomes the default for this link
      default_material_ = getMaterialForLink(link, material);
    }

    for (uint32_t i = 0; i < entity->getNumSubEntities(); ++i)
    {
      // Assign materials only if the submesh does not have one already
      Ogre::SubEntity* sub = entity->getSubEntity(i);
      const std::string& material_name = sub->getMaterialName();

      if (material_name == "BaseWhite" || material_name == "BaseWhiteNoLighting")
      {
        sub->setMaterial(default_material_);
      }
      else
      {
<<<<<<< HEAD
          // create a new material copy for each instance of a RobotLink
          Ogre::MaterialPtr mat = Ogre::MaterialPtr(new Ogre::Material(nullptr, material_name, 0, Ogre::ResourceGroupManager::DEFAULT_RESOURCE_GROUP_NAME));
          *mat = *sub->getMaterial();
          sub->setMaterial(mat);
=======
        // create a new material copy for each instance of a RobotLink
        Ogre::MaterialPtr mat =
            Ogre::MaterialPtr(new Ogre::Material(nullptr, material_name, 0, ROS_PACKAGE_NAME));
        *mat = *sub->getMaterial();
        sub->setMaterial(mat);
>>>>>>> 60f29987
      }
      materials_[sub] = sub->getMaterial();
    }
  }
}

void RobotLink::createCollision(const urdf::LinkConstSharedPtr& link)
{
  bool valid_collision_found = false;
#if URDF_MAJOR_VERSION == 0 && URDF_MINOR_VERSION == 2
  std::map<std::string, boost::shared_ptr<std::vector<urdf::CollisionSharedPtr> > >::const_iterator mi;
  for (mi = link->collision_groups.begin(); mi != link->collision_groups.end(); mi++)
  {
    if (mi->second)
    {
      std::vector<urdf::CollisionSharedPtr>::const_iterator vi;
      for (vi = mi->second->begin(); vi != mi->second->end(); vi++)
      {
        urdf::CollisionSharedPtr collision = *vi;
        if (collision && collision->geometry)
        {
          Ogre::Entity* collision_mesh = NULL;
          createEntityForGeometryElement(link, *collision->geometry, urdf::MaterialSharedPtr(),
                                         collision->origin, collision_node_, collision_mesh);
          if (collision_mesh)
          {
            collision_meshes_.push_back(collision_mesh);
            valid_collision_found = true;
          }
        }
      }
    }
  }
#else
  std::vector<urdf::CollisionSharedPtr>::const_iterator vi;
  for (vi = link->collision_array.begin(); vi != link->collision_array.end(); vi++)
  {
    urdf::CollisionSharedPtr collision = *vi;
    if (collision && collision->geometry)
    {
      Ogre::Entity* collision_mesh = nullptr;
      createEntityForGeometryElement(link, *collision->geometry, urdf::MaterialSharedPtr(),
                                     collision->origin, collision_node_, collision_mesh);
      if (collision_mesh)
      {
        collision_meshes_.push_back(collision_mesh);
        valid_collision_found = true;
      }
    }
  }
#endif

  if (!valid_collision_found && link->collision && link->collision->geometry)
  {
    Ogre::Entity* collision_mesh = nullptr;
    createEntityForGeometryElement(link, *link->collision->geometry, urdf::MaterialSharedPtr(),
                                   link->collision->origin, collision_node_, collision_mesh);
    if (collision_mesh)
    {
      collision_meshes_.push_back(collision_mesh);
    }
  }

  collision_node_->setVisible(getEnabled());
}

void RobotLink::createVisual(const urdf::LinkConstSharedPtr& link)
{
  bool valid_visual_found = false;
#if URDF_MAJOR_VERSION == 0 && URDF_MINOR_VERSION == 2
  std::map<std::string, boost::shared_ptr<std::vector<urdf::VisualSharedPtr> > >::const_iterator mi;
  for (mi = link->visual_groups.begin(); mi != link->visual_groups.end(); mi++)
  {
    if (mi->second)
    {
      std::vector<urdf::VisualSharedPtr>::const_iterator vi;
      for (vi = mi->second->begin(); vi != mi->second->end(); vi++)
      {
        urdf::VisualSharedPtr visual = *vi;
        if (visual && visual->geometry)
        {
          Ogre::Entity* visual_mesh = NULL;
          createEntityForGeometryElement(link, *visual->geometry, visual->material, visual->origin,
                                         visual_node_, visual_mesh);
          if (visual_mesh)
          {
            visual_meshes_.push_back(visual_mesh);
            valid_visual_found = true;
          }
        }
      }
    }
  }
#else
  std::vector<urdf::VisualSharedPtr>::const_iterator vi;
  for (vi = link->visual_array.begin(); vi != link->visual_array.end(); vi++)
  {
    urdf::VisualSharedPtr visual = *vi;
    if (visual && visual->geometry)
    {
      Ogre::Entity* visual_mesh = nullptr;
      createEntityForGeometryElement(link, *visual->geometry, visual->material, visual->origin,
                                     visual_node_, visual_mesh);
      if (visual_mesh)
      {
        visual_meshes_.push_back(visual_mesh);
        valid_visual_found = true;
      }
    }
  }
#endif

  if (!valid_visual_found && link->visual && link->visual->geometry)
  {
    Ogre::Entity* visual_mesh = nullptr;
    createEntityForGeometryElement(link, *link->visual->geometry, link->visual->material,
                                   link->visual->origin, visual_node_, visual_mesh);
    if (visual_mesh)
    {
      visual_meshes_.push_back(visual_mesh);
    }
  }

  visual_node_->setVisible(getEnabled());
}

void RobotLink::createSelection()
{
  selection_handler_.reset(new RobotLinkSelectionHandler(this, context_));
  for (size_t i = 0; i < visual_meshes_.size(); i++)
  {
    selection_handler_->addTrackedObject(visual_meshes_[i]);
  }
  for (size_t i = 0; i < collision_meshes_.size(); i++)
  {
    selection_handler_->addTrackedObject(collision_meshes_[i]);
  }
}

void RobotLink::updateTrail()
{
  if (trail_property_->getValue().toBool())
  {
    if (!trail_)
    {
      if (visual_node_)
      {
        static int count = 0;
        std::stringstream ss;
        ss << "Trail for link " << name_ << count++;
        trail_ = scene_manager_->createRibbonTrail(ss.str());
        trail_->setMaxChainElements(100);
        trail_->setInitialWidth(0, 0.01f);
        trail_->setInitialColour(0, 0.0f, 0.5f, 0.5f);
        trail_->addNode(visual_node_);
        trail_->setTrailLength(2.0f);
        trail_->setVisible(getEnabled());
        robot_->getOtherNode()->attachObject(trail_);
      }
      else
      {
        ROS_WARN("No visual node for link %s, cannot create a trail", name_.c_str());
      }
    }
  }
  else
  {
    if (trail_)
    {
      scene_manager_->destroyRibbonTrail(trail_);
      trail_ = nullptr;
    }
  }
}

void RobotLink::updateAxes()
{
  if (axes_property_->getValue().toBool())
  {
    if (!axes_)
    {
      static int count = 0;
      std::stringstream ss;
      ss << "Axes for link " << name_ << count++;
      axes_ = new Axes(scene_manager_, robot_->getOtherNode(), 0.1, 0.01);
      axes_->getSceneNode()->setVisible(getEnabled());

      axes_->setPosition(position_property_->getVector());
      axes_->setOrientation(orientation_property_->getQuaternion());
    }
  }
  else
  {
    if (axes_)
    {
      delete axes_;
      axes_ = nullptr;
    }
  }
}

void RobotLink::setTransforms(const Ogre::Vector3& visual_position,
                              const Ogre::Quaternion& visual_orientation,
                              const Ogre::Vector3& collision_position,
                              const Ogre::Quaternion& collision_orientation)
{
  if (visual_node_)
  {
    visual_node_->setPosition(visual_position);
    visual_node_->setOrientation(visual_orientation);
  }

  if (collision_node_)
  {
    collision_node_->setPosition(collision_position);
    collision_node_->setOrientation(collision_orientation);
  }

  position_property_->setVector(visual_position);
  orientation_property_->setQuaternion(visual_orientation);

  if (axes_)
  {
    axes_->setPosition(visual_position);
    axes_->setOrientation(visual_orientation);
  }
}

void RobotLink::setToErrorMaterial()
{
  for (size_t i = 0; i < visual_meshes_.size(); i++)
  {
<<<<<<< HEAD
    visual_meshes_[ i ]->setMaterialName("BaseWhiteNoLighting", Ogre::ResourceGroupManager::INTERNAL_RESOURCE_GROUP_NAME);
=======
    visual_meshes_[i]->setMaterialName("BaseWhiteNoLighting");
>>>>>>> 60f29987
  }
  for (size_t i = 0; i < collision_meshes_.size(); i++)
  {
<<<<<<< HEAD
    collision_meshes_[ i ]->setMaterialName("BaseWhiteNoLighting", Ogre::ResourceGroupManager::INTERNAL_RESOURCE_GROUP_NAME);
=======
    collision_meshes_[i]->setMaterialName("BaseWhiteNoLighting");
>>>>>>> 60f29987
  }
}

void RobotLink::setToNormalMaterial()
{
  if (using_color_)
  {
    for (size_t i = 0; i < visual_meshes_.size(); i++)
    {
      visual_meshes_[i]->setMaterial(color_material_);
    }
    for (size_t i = 0; i < collision_meshes_.size(); i++)
    {
      collision_meshes_[i]->setMaterial(color_material_);
    }
  }
  else
  {
    M_SubEntityToMaterial::iterator it = materials_.begin();
    M_SubEntityToMaterial::iterator end = materials_.end();
    for (; it != end; ++it)
    {
      it->first->setMaterial(it->second);
    }
  }
}

void RobotLink::setColor(float red, float green, float blue)
{
  Ogre::ColourValue color = color_material_->getTechnique(0)->getPass(0)->getDiffuse();
  color.r = red;
  color.g = green;
  color.b = blue;
  color_material_->getTechnique(0)->setAmbient(0.5 * color);
  color_material_->getTechnique(0)->setDiffuse(color);

  using_color_ = true;
  setToNormalMaterial();
}

void RobotLink::unsetColor()
{
  using_color_ = false;
  setToNormalMaterial();
}

bool RobotLink::setSelectable(bool selectable)
{
  bool old = is_selectable_;
  is_selectable_ = selectable;
  return old;
}

bool RobotLink::getSelectable()
{
  return is_selectable_;
}

void RobotLink::hideSubProperties(bool hide)
{
  position_property_->setHidden(hide);
  orientation_property_->setHidden(hide);
  trail_property_->setHidden(hide);
  axes_property_->setHidden(hide);
  alpha_property_->setHidden(hide);
}

Ogre::Vector3 RobotLink::getPosition()
{
  return position_property_->getVector();
}

Ogre::Quaternion RobotLink::getOrientation()
{
  return orientation_property_->getQuaternion();
}

void RobotLink::setParentProperty(Property* new_parent)
{
  Property* old_parent = link_property_->getParent();
  if (old_parent)
    old_parent->takeChild(link_property_);

  if (new_parent)
    new_parent->addChild(link_property_);
}

// if use_detail:
//    - all sub properties become children of details_ property.
//    - details_ property becomes a child of link_property_
// else (!use_detail)
//    - all sub properties become children of link_property_.
//    details_ property does not have a parent.
void RobotLink::useDetailProperty(bool use_detail)
{
  Property* old_parent = details_->getParent();
  if (old_parent)
    old_parent->takeChild(details_);

  if (use_detail)
  {
    while (link_property_->numChildren() > 0)
    {
      Property* child = link_property_->childAt(0);
      link_property_->takeChild(child);
      details_->addChild(child);
    }

    link_property_->addChild(details_);
  }
  else
  {
    while (details_->numChildren() > 0)
    {
      Property* child = details_->childAt(0);
      details_->takeChild(child);
      link_property_->addChild(child);
    }
  }
}

void RobotLink::expandDetails(bool expand)
{
  Property* parent = details_->getParent() ? details_ : link_property_;
  if (expand)
  {
    parent->expand();
  }
  else
  {
    parent->collapse();
  }
}


} // namespace rviz<|MERGE_RESOLUTION|>--- conflicted
+++ resolved
@@ -65,13 +65,6 @@
 
 namespace fs = boost::filesystem;
 
-<<<<<<< HEAD
-=======
-#ifndef ROS_PACKAGE_NAME
-#define ROS_PACKAGE_NAME "rviz"
-#endif
-
->>>>>>> 60f29987
 namespace rviz
 {
 class RobotLinkSelectionHandler : public SelectionHandler
@@ -208,12 +201,8 @@
   collision_node_ = robot_->getCollisionNode()->createChildSceneNode();
 
   // create material for coloring links
-<<<<<<< HEAD
-  color_material_ = Ogre::MaterialPtr(new Ogre::Material(nullptr, "robot link color material", 0, Ogre::ResourceGroupManager::DEFAULT_RESOURCE_GROUP_NAME));
-=======
-  color_material_ =
-      Ogre::MaterialPtr(new Ogre::Material(nullptr, "robot link color material", 0, ROS_PACKAGE_NAME));
->>>>>>> 60f29987
+  color_material_ = Ogre::MaterialPtr(new Ogre::Material(
+      nullptr, "robot link color material", 0, Ogre::ResourceGroupManager::DEFAULT_RESOURCE_GROUP_NAME));
   color_material_->setReceiveShadows(false);
   color_material_->getTechnique(0)->setLightingEnabled(true);
 
@@ -446,12 +435,8 @@
 Ogre::MaterialPtr RobotLink::getMaterialForLink(const urdf::LinkConstSharedPtr& link,
                                                 urdf::MaterialConstSharedPtr material)
 {
-<<<<<<< HEAD
-  Ogre::MaterialPtr mat = Ogre::MaterialPtr(new Ogre::Material(nullptr, "robot link material", 0, Ogre::ResourceGroupManager::DEFAULT_RESOURCE_GROUP_NAME));
-=======
-  Ogre::MaterialPtr mat =
-      Ogre::MaterialPtr(new Ogre::Material(nullptr, "robot link material", 0, ROS_PACKAGE_NAME));
->>>>>>> 60f29987
+  Ogre::MaterialPtr mat = Ogre::MaterialPtr(new Ogre::Material(
+      nullptr, "robot link material", 0, Ogre::ResourceGroupManager::DEFAULT_RESOURCE_GROUP_NAME));
 
   // only the first visual's material actually comprises color values, all others only have the name
   // hence search for the first visual with given material name (better fix the bug in urdf parser)
@@ -655,18 +640,11 @@
       }
       else
       {
-<<<<<<< HEAD
-          // create a new material copy for each instance of a RobotLink
-          Ogre::MaterialPtr mat = Ogre::MaterialPtr(new Ogre::Material(nullptr, material_name, 0, Ogre::ResourceGroupManager::DEFAULT_RESOURCE_GROUP_NAME));
-          *mat = *sub->getMaterial();
-          sub->setMaterial(mat);
-=======
         // create a new material copy for each instance of a RobotLink
-        Ogre::MaterialPtr mat =
-            Ogre::MaterialPtr(new Ogre::Material(nullptr, material_name, 0, ROS_PACKAGE_NAME));
+        Ogre::MaterialPtr mat = Ogre::MaterialPtr(new Ogre::Material(
+            nullptr, material_name, 0, Ogre::ResourceGroupManager::DEFAULT_RESOURCE_GROUP_NAME));
         *mat = *sub->getMaterial();
         sub->setMaterial(mat);
->>>>>>> 60f29987
       }
       materials_[sub] = sub->getMaterial();
     }
@@ -899,19 +877,13 @@
 {
   for (size_t i = 0; i < visual_meshes_.size(); i++)
   {
-<<<<<<< HEAD
-    visual_meshes_[ i ]->setMaterialName("BaseWhiteNoLighting", Ogre::ResourceGroupManager::INTERNAL_RESOURCE_GROUP_NAME);
-=======
-    visual_meshes_[i]->setMaterialName("BaseWhiteNoLighting");
->>>>>>> 60f29987
+    visual_meshes_[i]->setMaterialName("BaseWhiteNoLighting",
+                                       Ogre::ResourceGroupManager::INTERNAL_RESOURCE_GROUP_NAME);
   }
   for (size_t i = 0; i < collision_meshes_.size(); i++)
   {
-<<<<<<< HEAD
-    collision_meshes_[ i ]->setMaterialName("BaseWhiteNoLighting", Ogre::ResourceGroupManager::INTERNAL_RESOURCE_GROUP_NAME);
-=======
-    collision_meshes_[i]->setMaterialName("BaseWhiteNoLighting");
->>>>>>> 60f29987
+    collision_meshes_[i]->setMaterialName("BaseWhiteNoLighting",
+                                          Ogre::ResourceGroupManager::INTERNAL_RESOURCE_GROUP_NAME);
   }
 }
 
