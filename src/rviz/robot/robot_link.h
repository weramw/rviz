--- conflicted
+++ resolved
@@ -54,12 +54,7 @@
 namespace Ogre
 {
 class Any;
-<<<<<<< HEAD
 }
-=======
-class RibbonTrail;
-} // namespace Ogre
->>>>>>> 60f29987
 
 namespace rviz
 {
