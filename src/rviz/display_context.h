/*
 * Copyright (c) 2012, Willow Garage, Inc.
 * All rights reserved.
 *
 * Redistribution and use in source and binary forms, with or without
 * modification, are permitted provided that the following conditions are met:
 *
 *     * Redistributions of source code must retain the above copyright
 *       notice, this list of conditions and the following disclaimer.
 *     * Redistributions in binary form must reproduce the above copyright
 *       notice, this list of conditions and the following disclaimer in the
 *       documentation and/or other materials provided with the distribution.
 *     * Neither the name of the Willow Garage, Inc. nor the names of its
 *       contributors may be used to endorse or promote products derived from
 *       this software without specific prior written permission.
 *
 * THIS SOFTWARE IS PROVIDED BY THE COPYRIGHT HOLDERS AND CONTRIBUTORS "AS IS"
 * AND ANY EXPRESS OR IMPLIED WARRANTIES, INCLUDING, BUT NOT LIMITED TO, THE
 * IMPLIED WARRANTIES OF MERCHANTABILITY AND FITNESS FOR A PARTICULAR PURPOSE
 * ARE DISCLAIMED. IN NO EVENT SHALL THE COPYRIGHT OWNER OR CONTRIBUTORS BE
 * LIABLE FOR ANY DIRECT, INDIRECT, INCIDENTAL, SPECIAL, EXEMPLARY, OR
 * CONSEQUENTIAL DAMAGES (INCLUDING, BUT NOT LIMITED TO, PROCUREMENT OF
 * SUBSTITUTE GOODS OR SERVICES; LOSS OF USE, DATA, OR PROFITS; OR BUSINESS
 * INTERRUPTION) HOWEVER CAUSED AND ON ANY THEORY OF LIABILITY, WHETHER IN
 * CONTRACT, STRICT LIABILITY, OR TORT (INCLUDING NEGLIGENCE OR OTHERWISE)
 * ARISING IN ANY WAY OUT OF THE USE OF THIS SOFTWARE, EVEN IF ADVISED OF THE
 * POSSIBILITY OF SUCH DAMAGE.
 */
#ifndef DISPLAY_CONTEXT_H
#define DISPLAY_CONTEXT_H

#include <cstdint> // for uint64_t
#include <memory>

#include <QObject>
#include <QString>
#include "frame_manager.h"

class QKeyEvent;

namespace Ogre
{
class SceneManager;
}

namespace ros
{
class CallbackQueueInterface;
}

namespace tf
{
class TransformListener;
}

namespace tf2_ros
{
class Buffer;
}

namespace rviz
{
class BitAllocator;
class DisplayFactory;
class DisplayGroup;
class RenderPanel;
class SelectionManager;
class ToolManager;
class ViewController;
class ViewportMouseEvent;
class ViewManager;
class WindowManagerInterface;

/** @brief Pure-virtual base class for objects which give Display
 * subclasses context in which to work.
 *
 * This interface class mainly exists to enable more isolated unit
 * tests by enabling small mock objects to take the place of the large
 * VisualizationManager implementation class.  It also serves to
 * define a narrower, more maintainable API for Display plugins. */
class DisplayContext : public QObject
{
  Q_OBJECT
public:
  /** @brief Returns the Ogre::SceneManager used for the main RenderPanel. */
  virtual Ogre::SceneManager* getSceneManager() const = 0;

  /** @brief Return the window manager, if any. */
  virtual WindowManagerInterface* getWindowManager() const = 0;

  /** @brief Return a pointer to the SelectionManager. */
  virtual SelectionManager* getSelectionManager() const = 0;

  /** @brief Return the FrameManager instance. */
  virtual FrameManager* getFrameManager() const = 0;

<<<<<<< HEAD
=======
  /** @brief Convenience function: returns getFrameManager()->getTFClient(). */
  [[deprecated("use getTF2BufferPtr() instead")]] virtual tf::TransformListener* getTFClient() const = 0;

>>>>>>> 60f29987
  /** @brief Convenience function: returns getFrameManager()->getTF2BufferPtr(). */
  std::shared_ptr<tf2_ros::Buffer> getTF2BufferPtr() const {
    return getFrameManager()->getTF2BufferPtr();
  }

  /** @brief Return the fixed frame name. */
  virtual QString getFixedFrame() const = 0;

  /** @brief Return the current value of the frame count.
   *
   * The frame count is just a number which increments each time a
   * frame is rendered.  This lets clients check if a new frame has
   * been rendered since the last time they did something. */
  virtual uint64_t getFrameCount() const = 0;

  /** @brief Return a factory for creating Display subclasses based on a class id string. */
  virtual DisplayFactory* getDisplayFactory() const = 0;

  /** @brief Return the CallbackQueue using the main GUI thread. */
  virtual ros::CallbackQueueInterface* getUpdateQueue() = 0;

  /** @brief Return a CallbackQueue using a different thread than the main GUI one. */
  virtual ros::CallbackQueueInterface* getThreadedQueue() = 0;

  /** @brief Handle a single key event for a given RenderPanel. */
  virtual void handleChar(QKeyEvent* event, RenderPanel* panel) = 0;

  /** @brief Handle a mouse event. */
  virtual void handleMouseEvent(const ViewportMouseEvent& event) = 0;

  /** @brief Return the ToolManager. */
  virtual ToolManager* getToolManager() const = 0;

  /** @brief Return the ViewManager. */
  virtual ViewManager* getViewManager() const = 0;

  virtual DisplayGroup* getRootDisplayGroup() const = 0;

  virtual uint32_t getDefaultVisibilityBit() const = 0;

  virtual BitAllocator* visibilityBits() = 0;

  /** Set the message displayed in the status bar */
  virtual void setStatus(const QString& message) = 0;

public Q_SLOTS:
  /** @brief Queues a render.  Multiple calls before a render happens will only cause a single render.
   * @note This function can be called from any thread. */
  virtual void queueRender() = 0;
};

} // end namespace rviz

#endif // DISPLAY_CONTEXT_H<|MERGE_RESOLUTION|>--- conflicted
+++ resolved
@@ -94,14 +94,9 @@
   /** @brief Return the FrameManager instance. */
   virtual FrameManager* getFrameManager() const = 0;
 
-<<<<<<< HEAD
-=======
-  /** @brief Convenience function: returns getFrameManager()->getTFClient(). */
-  [[deprecated("use getTF2BufferPtr() instead")]] virtual tf::TransformListener* getTFClient() const = 0;
-
->>>>>>> 60f29987
   /** @brief Convenience function: returns getFrameManager()->getTF2BufferPtr(). */
-  std::shared_ptr<tf2_ros::Buffer> getTF2BufferPtr() const {
+  std::shared_ptr<tf2_ros::Buffer> getTF2BufferPtr() const
+  {
     return getFrameManager()->getTF2BufferPtr();
   }
 
