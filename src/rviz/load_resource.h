/*
 * Copyright (c) 2012, Willow Garage, Inc.
 * All rights reserved.
 *
 * Redistribution and use in source and binary forms, with or without
 * modification, are permitted provided that the following conditions are met:
 *
 *     * Redistributions of source code must retain the above copyright
 *       notice, this list of conditions and the following disclaimer.
 *     * Redistributions in binary form must reproduce the above copyright
 *       notice, this list of conditions and the following disclaimer in the
 *       documentation and/or other materials provided with the distribution.
 *     * Neither the name of the Willow Garage, Inc. nor the names of its
 *       contributors may be used to endorse or promote products derived from
 *       this software without specific prior written permission.
 *
 * THIS SOFTWARE IS PROVIDED BY THE COPYRIGHT HOLDERS AND CONTRIBUTORS "AS IS"
 * AND ANY EXPRESS OR IMPLIED WARRANTIES, INCLUDING, BUT NOT LIMITED TO, THE
 * IMPLIED WARRANTIES OF MERCHANTABILITY AND FITNESS FOR A PARTICULAR PURPOSE
 * ARE DISCLAIMED. IN NO EVENT SHALL THE COPYRIGHT OWNER OR CONTRIBUTORS BE
 * LIABLE FOR ANY DIRECT, INDIRECT, INCIDENTAL, SPECIAL, EXEMPLARY, OR
 * CONSEQUENTIAL DAMAGES (INCLUDING, BUT NOT LIMITED TO, PROCUREMENT OF
 * SUBSTITUTE GOODS OR SERVICES; LOSS OF USE, DATA, OR PROFITS; OR BUSINESS
 * INTERRUPTION) HOWEVER CAUSED AND ON ANY THEORY OF LIABILITY, WHETHER IN
 * CONTRACT, STRICT LIABILITY, OR TORT (INCLUDING NEGLIGENCE OR OTHERWISE)
 * ARISING IN ANY WAY OUT OF THE USE OF THIS SOFTWARE, EVEN IF ADVISED OF THE
 * POSSIBILITY OF SUCH DAMAGE.
 */

#ifndef RESOURCE_RETRIEVING_H_
#define RESOURCE_RETRIEVING_H_

#include <QPixmap>
#include <QCursor>
#include <QString>

namespace rviz
{
// Helper functions to load resources based on their resource url,
// e.g. "package://rviz/icons/package.png",
// or "file:///home/user/.ros/config.yaml".

/* @brief Try to load the pixmap url from disk or the cache.
 *        In case of a failure, the result will be an empty QPixmap.
 *        If fill_cache is set to true (default), the image will be
 *        stored in the cache after loading it from disk.
 */
<<<<<<< HEAD
QPixmap loadPixmap( const QString& url, bool fill_cache=true );
=======
QPixmap loadPixmap(QString url, bool fill_cache = true);
>>>>>>> 60f29987

/* @brief Load the default cursor: an arrow.
 *        The fill_cache parameter is ignored.
 */
QCursor getDefaultCursor(bool fill_cache = true);

/* @brief Create a cursor using a shape in a file/url.
 *        In case of a failure, the result will be the default arrow cursor.
 *        If fill_cache is set to true (default), the image will be
 *        stored in the cache after loading it from disk.
 */
<<<<<<< HEAD
QCursor makeIconCursor( const QString& icon_url, bool fill_cache=true );
=======
QCursor makeIconCursor(QString icon_url, bool fill_cache = true);
>>>>>>> 60f29987

/* @brief Create a cursor using the shape in the icon QPixmap.
 *        If fill_cache is set to true (default), the image will be
 *        stored in the cache using \e cache_key.
 */
<<<<<<< HEAD
QCursor makeIconCursor( const QPixmap& icon, const QString& cache_key="", bool fill_cache=true );
=======
QCursor makeIconCursor(QPixmap icon, QString cache_key = "", bool fill_cache = true);
>>>>>>> 60f29987


} // namespace rviz


#endif /* RESOURCE_RETRIEVING_H_ */<|MERGE_RESOLUTION|>--- conflicted
+++ resolved
@@ -45,11 +45,7 @@
  *        If fill_cache is set to true (default), the image will be
  *        stored in the cache after loading it from disk.
  */
-<<<<<<< HEAD
-QPixmap loadPixmap( const QString& url, bool fill_cache=true );
-=======
-QPixmap loadPixmap(QString url, bool fill_cache = true);
->>>>>>> 60f29987
+QPixmap loadPixmap(const QString& url, bool fill_cache = true);
 
 /* @brief Load the default cursor: an arrow.
  *        The fill_cache parameter is ignored.
@@ -61,21 +57,13 @@
  *        If fill_cache is set to true (default), the image will be
  *        stored in the cache after loading it from disk.
  */
-<<<<<<< HEAD
-QCursor makeIconCursor( const QString& icon_url, bool fill_cache=true );
-=======
-QCursor makeIconCursor(QString icon_url, bool fill_cache = true);
->>>>>>> 60f29987
+QCursor makeIconCursor(const QString& icon_url, bool fill_cache = true);
 
 /* @brief Create a cursor using the shape in the icon QPixmap.
  *        If fill_cache is set to true (default), the image will be
  *        stored in the cache using \e cache_key.
  */
-<<<<<<< HEAD
-QCursor makeIconCursor( const QPixmap& icon, const QString& cache_key="", bool fill_cache=true );
-=======
-QCursor makeIconCursor(QPixmap icon, QString cache_key = "", bool fill_cache = true);
->>>>>>> 60f29987
+QCursor makeIconCursor(const QPixmap& icon, const QString& cache_key = "", bool fill_cache = true);
 
 
 } // namespace rviz
