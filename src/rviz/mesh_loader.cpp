/*
 * Copyright (c) 2010, Willow Garage, Inc.
 * All rights reserved.
 *
 * Redistribution and use in source and binary forms, with or without
 * modification, are permitted provided that the following conditions are met:
 *
 *     * Redistributions of source code must retain the above copyright
 *       notice, this list of conditions and the following disclaimer.
 *     * Redistributions in binary form must reproduce the above copyright
 *       notice, this list of conditions and the following disclaimer in the
 *       documentation and/or other materials provided with the distribution.
 *     * Neither the name of the Willow Garage, Inc. nor the names of its
 *       contributors may be used to endorse or promote products derived from
 *       this software without specific prior written permission.
 *
 * THIS SOFTWARE IS PROVIDED BY THE COPYRIGHT HOLDERS AND CONTRIBUTORS "AS IS"
 * AND ANY EXPRESS OR IMPLIED WARRANTIES, INCLUDING, BUT NOT LIMITED TO, THE
 * IMPLIED WARRANTIES OF MERCHANTABILITY AND FITNESS FOR A PARTICULAR PURPOSE
 * ARE DISCLAIMED. IN NO EVENT SHALL THE COPYRIGHT OWNER OR CONTRIBUTORS BE
 * LIABLE FOR ANY DIRECT, INDIRECT, INCIDENTAL, SPECIAL, EXEMPLARY, OR
 * CONSEQUENTIAL DAMAGES (INCLUDING, BUT NOT LIMITED TO, PROCUREMENT OF
 * SUBSTITUTE GOODS OR SERVICES; LOSS OF USE, DATA, OR PROFITS; OR BUSINESS
 * INTERRUPTION) HOWEVER CAUSED AND ON ANY THEORY OF LIABILITY, WHETHER IN
 * CONTRACT, STRICT LIABILITY, OR TORT (INCLUDING NEGLIGENCE OR OTHERWISE)
 * ARISING IN ANY WAY OUT OF THE USE OF THIS SOFTWARE, EVEN IF ADVISED OF THE
 * POSSIBILITY OF SUCH DAMAGE.
 */

#include "mesh_loader.h"
#include <resource_retriever/retriever.h>

#include <boost/filesystem.hpp>
#include <boost/algorithm/string.hpp>

#include <OgreMeshManager.h>
#include <OgreTextureManager.h>
#include <OgreMaterialManager.h>
#include <OgreTexture.h>
#include <OgrePass.h>
#include <OgreTechnique.h>
#include <OgreMaterial.h>
#include <OgreTextureUnitState.h>
#include <OgreMeshSerializer.h>
#include <OgreSubMesh.h>
#include <OgreHardwareBufferManager.h>
#include <OgreSharedPtr.h>
#include <OgreTechnique.h>

#include <tinyxml2.h>

#include <ros/assert.h>

#include <assimp/Importer.hpp>
#include <assimp/scene.h>
#include <assimp/postprocess.h>
#include <assimp/IOStream.hpp>
#include <assimp/IOSystem.hpp>

namespace fs = boost::filesystem;

namespace rviz
{
class ResourceIOStream : public Assimp::IOStream
{
public:
  ResourceIOStream(const resource_retriever::MemoryResource& res) : res_(res), pos_(res.data.get())
  {
  }

  ~ResourceIOStream() override
  {
  }

  size_t Read(void* buffer, size_t size, size_t count) override
  {
    size_t to_read = size * count;
    if (pos_ + to_read > res_.data.get() + res_.size)
    {
      to_read = res_.size - (pos_ - res_.data.get());
    }

    memcpy(buffer, pos_, to_read);
    pos_ += to_read;

    return to_read;
  }

  size_t Write(const void* /*buffer*/, size_t /*size*/, size_t /*count*/) override
  {
    ROS_BREAK();
    return 0;
  }

  aiReturn Seek(size_t offset, aiOrigin origin) override
  {
    uint8_t* new_pos = nullptr;
    switch (origin)
    {
    case aiOrigin_SET:
      new_pos = res_.data.get() + offset;
      break;
    case aiOrigin_CUR:
      new_pos = pos_ + offset; // TODO is this right?  can offset really not be negative
      break;
    case aiOrigin_END:
      new_pos = res_.data.get() + res_.size - offset; // TODO is this right?
      break;
    default:
      ROS_BREAK();
    }

    if (new_pos < res_.data.get() || new_pos > res_.data.get() + res_.size)
    {
      return aiReturn_FAILURE;
    }

    pos_ = new_pos;
    return aiReturn_SUCCESS;
  }

  size_t Tell() const override
  {
    return pos_ - res_.data.get();
  }

  size_t FileSize() const override
  {
    return res_.size;
  }

  void Flush() override
  {
  }

private:
  resource_retriever::MemoryResource res_;
  uint8_t* pos_;
};

class ResourceIOSystem : public Assimp::IOSystem
{
public:
  ResourceIOSystem()
  {
  }

  ~ResourceIOSystem() override
  {
  }

  // Check whether a specific file exists
  bool Exists(const char* file) const override
  {
    // Ugly -- two retrievals where there should be one (Exists + Open)
    // resource_retriever needs a way of checking for existence
    // TODO: cache this
    resource_retriever::MemoryResource res;
    try
    {
      res = retriever_.get(file);
    }
    catch (resource_retriever::Exception& e)
    {
      return false;
    }

    return true;
  }

  // Get the path delimiter character we'd like to see
  char getOsSeparator() const override
  {
    return '/';
  }

  // ... and finally a method to open a custom stream
  Assimp::IOStream* Open(const char* file, const char* mode = "rb") override
  {
    ROS_ASSERT(mode == std::string("r") || mode == std::string("rb"));
    (void)mode;

    // Ugly -- two retrievals where there should be one (Exists + Open)
    // resource_retriever needs a way of checking for existence
    resource_retriever::MemoryResource res;
    try
    {
      res = retriever_.get(file);
    }
    catch (resource_retriever::Exception& e)
    {
      return nullptr;
    }

    return new ResourceIOStream(res);
  }

  void Close(Assimp::IOStream* stream) override;

private:
  mutable resource_retriever::Retriever retriever_;
};

void ResourceIOSystem::Close(Assimp::IOStream* stream)
{
  delete stream;
}

// Mostly stolen from gazebo
/** @brief Recursive mesh-building function.
 * @param scene is the assimp scene containing the whole mesh.
 * @param node is the current assimp node, which is part of a tree of nodes being recursed over.
 * @param material_table is indexed the same as scene->mMaterials[], and should have been filled out
 * already by loadMaterials(). */
void buildMesh(const aiScene* scene,
               const aiNode* node,
               const Ogre::MeshPtr& mesh,
               Ogre::AxisAlignedBox& aabb,
               float& radius,
               const float scale,
               std::vector<Ogre::MaterialPtr>& material_table)
{
  if (!node)
  {
    return;
  }

  aiMatrix4x4 transform = node->mTransformation;
  aiNode* pnode = node->mParent;
  while (pnode)
  {
    // Don't convert to y-up orientation, which is what the root node in
    // Assimp does
    if (pnode->mParent != nullptr)
      transform = pnode->mTransformation * transform;
    pnode = pnode->mParent;
  }

  aiMatrix3x3 rotation(transform);
  aiMatrix3x3 inverse_transpose_rotation(rotation);
  inverse_transpose_rotation.Inverse();
  inverse_transpose_rotation.Transpose();

  for (uint32_t i = 0; i < node->mNumMeshes; i++)
  {
    aiMesh* input_mesh = scene->mMeshes[node->mMeshes[i]];

    Ogre::SubMesh* submesh = mesh->createSubMesh();
    submesh->useSharedVertices = false;
    submesh->vertexData = new Ogre::VertexData();
    Ogre::VertexData* vertex_data = submesh->vertexData;
    Ogre::VertexDeclaration* vertex_decl = vertex_data->vertexDeclaration;

    size_t offset = 0;
    // positions
    vertex_decl->addElement(0, offset, Ogre::VET_FLOAT3, Ogre::VES_POSITION);
    offset += Ogre::VertexElement::getTypeSize(Ogre::VET_FLOAT3);

    // normals
    if (input_mesh->HasNormals())
    {
      vertex_decl->addElement(0, offset, Ogre::VET_FLOAT3, Ogre::VES_NORMAL);
      offset += Ogre::VertexElement::getTypeSize(Ogre::VET_FLOAT3);
    }

    // texture coordinates (only support 1 for now)
    if (input_mesh->HasTextureCoords(0))
    {
      vertex_decl->addElement(0, offset, Ogre::VET_FLOAT2, Ogre::VES_TEXTURE_COORDINATES, 0);
      offset += Ogre::VertexElement::getTypeSize(Ogre::VET_FLOAT2);
    }

    // todo vertex colors

    // allocate the vertex buffer
    vertex_data->vertexCount = input_mesh->mNumVertices;
    Ogre::HardwareVertexBufferSharedPtr vbuf =
        Ogre::HardwareBufferManager::getSingleton().createVertexBuffer(
            vertex_decl->getVertexSize(0), vertex_data->vertexCount,
            Ogre::HardwareBuffer::HBU_STATIC_WRITE_ONLY, false);

    vertex_data->vertexBufferBinding->setBinding(0, vbuf);
    float* vertices = static_cast<float*>(vbuf->lock(Ogre::HardwareBuffer::HBL_DISCARD));

    // Add the vertices
    for (uint32_t j = 0; j < input_mesh->mNumVertices; j++)
    {
      aiVector3D p = input_mesh->mVertices[j];
      p *= transform;
      p *= scale;
      *vertices++ = p.x;
      *vertices++ = p.y;
      *vertices++ = p.z;

      Ogre::Vector3 v(p.x, p.y, p.z);
      aabb.merge(v);
      float dist = v.length();
      if (dist > radius)
      {
        radius = dist;
      }

      if (input_mesh->HasNormals())
      {
        aiVector3D n = inverse_transpose_rotation * input_mesh->mNormals[j];
        n.Normalize();
        *vertices++ = n.x;
        *vertices++ = n.y;
        *vertices++ = n.z;
      }

      if (input_mesh->HasTextureCoords(0))
      {
        *vertices++ = input_mesh->mTextureCoords[0][j].x;
        *vertices++ = input_mesh->mTextureCoords[0][j].y;
      }
    }

    // calculate index count
    submesh->indexData->indexCount = 0;
    for (uint32_t j = 0; j < input_mesh->mNumFaces; j++)
    {
      aiFace& face = input_mesh->mFaces[j];
      submesh->indexData->indexCount += face.mNumIndices;
    }

    // If we have less than 65536 (2^16) vertices, we can use a 16-bit index buffer.
    if (vertex_data->vertexCount < (1 << 16))
    {
      // allocate index buffer
      submesh->indexData->indexBuffer = Ogre::HardwareBufferManager::getSingleton().createIndexBuffer(
          Ogre::HardwareIndexBuffer::IT_16BIT, submesh->indexData->indexCount,
          Ogre::HardwareBuffer::HBU_STATIC_WRITE_ONLY, false);

      Ogre::HardwareIndexBufferSharedPtr ibuf = submesh->indexData->indexBuffer;
      uint16_t* indices = static_cast<uint16_t*>(ibuf->lock(Ogre::HardwareBuffer::HBL_DISCARD));

      // add the indices
      for (uint32_t j = 0; j < input_mesh->mNumFaces; j++)
      {
        aiFace& face = input_mesh->mFaces[j];
        for (uint32_t k = 0; k < face.mNumIndices; ++k)
        {
          *indices++ = face.mIndices[k];
        }
      }

      ibuf->unlock();
    }
    else
    {
      // Else we have more than 65536 (2^16) vertices, so we must
      // use a 32-bit index buffer (or subdivide the mesh, which
      // I'm too impatient to do right now)

      // allocate index buffer
      submesh->indexData->indexBuffer = Ogre::HardwareBufferManager::getSingleton().createIndexBuffer(
          Ogre::HardwareIndexBuffer::IT_32BIT, submesh->indexData->indexCount,
          Ogre::HardwareBuffer::HBU_STATIC_WRITE_ONLY, false);

      Ogre::HardwareIndexBufferSharedPtr ibuf = submesh->indexData->indexBuffer;
      uint32_t* indices = static_cast<uint32_t*>(ibuf->lock(Ogre::HardwareBuffer::HBL_DISCARD));

      // add the indices
      for (uint32_t j = 0; j < input_mesh->mNumFaces; j++)
      {
        aiFace& face = input_mesh->mFaces[j];
        for (uint32_t k = 0; k < face.mNumIndices; ++k)
        {
          *indices++ = face.mIndices[k];
        }
      }

      ibuf->unlock();
    }
    vbuf->unlock();

    Ogre::MaterialPtr const & material = material_table[input_mesh->mMaterialIndex];
    submesh->setMaterialName(material->getName(), material->getGroup());
  }

  for (uint32_t i = 0; i < node->mNumChildren; ++i)
  {
    buildMesh(scene, node->mChildren[i], mesh, aabb, radius, scale, material_table);
  }
}

void loadTexture(const std::string& resource_path)
{
  if (!Ogre::TextureManager::getSingleton().resourceExists(resource_path))
  {
    resource_retriever::Retriever retriever;
    resource_retriever::MemoryResource res;
    try
    {
      res = retriever.get(resource_path);
    }
    catch (resource_retriever::Exception& e)
    {
      ROS_ERROR("%s", e.what());
    }

    if (res.size != 0)
    {
      Ogre::DataStreamPtr stream(new Ogre::MemoryDataStream(res.data.get(), res.size));
      Ogre::Image image;
      std::string extension = fs::extension(fs::path(resource_path));

      if (extension[0] == '.')
      {
        extension = extension.substr(1, extension.size() - 1);
      }

      try
      {
        image.load(stream, extension);
        Ogre::TextureManager::getSingleton().loadImage(
            resource_path, Ogre::ResourceGroupManager::DEFAULT_RESOURCE_GROUP_NAME, image);
      }
      catch (Ogre::Exception& e)
      {
        ROS_ERROR("Could not load texture [%s]: %s", resource_path.c_str(), e.what());
      }
    }
  }
}

// Mostly cribbed from gazebo
/** @brief Load all materials needed by the given scene.
 * @param resource_path the path to the resource from which this scene is being loaded.
 *        loadMaterials() assumes textures for this scene are relative to the same directory that this
 * scene is in.
 * @param scene the assimp scene to load materials for.
 * @param material_table_out Reference to the resultant material table, filled out by this function.  Is
 * indexed the same as scene->mMaterials[].
 */
void loadMaterials(const std::string& resource_path,
                   const aiScene* scene,
                   std::vector<Ogre::MaterialPtr>& material_table_out)
{
#if BOOST_FILESYSTEM_VERSION == 3
  std::string ext = fs::path(resource_path).extension().string();
#else
  std::string ext = fs::path(resource_path).extension();
#endif
  boost::algorithm::to_lower(ext);
  if (ext == ".stl" ||
      ext == ".stlb") // STL meshes don't support proper materials: use Ogre's default material
  {
    material_table_out.push_back(Ogre::MaterialManager::getSingleton().getByName("BaseWhiteNoLighting"));
    return;
  }

  for (uint32_t i = 0; i < scene->mNumMaterials; i++)
  {
    std::stringstream ss;
    ss << resource_path << "Material" << i;
<<<<<<< HEAD
    Ogre::MaterialPtr mat = Ogre::MaterialManager::getSingleton().create(ss.str(), Ogre::ResourceGroupManager::DEFAULT_RESOURCE_GROUP_NAME, true);
=======
    Ogre::MaterialPtr mat =
        Ogre::MaterialManager::getSingleton().create(ss.str(), ROS_PACKAGE_NAME, true);
>>>>>>> 60f29987
    material_table_out.push_back(mat);

    Ogre::Technique* tech = mat->getTechnique(0);
    Ogre::Pass* pass = tech->getPass(0);

    aiMaterial* amat = scene->mMaterials[i];

    Ogre::ColourValue diffuse(1.0, 1.0, 1.0, 1.0);
    Ogre::ColourValue specular(1.0, 1.0, 1.0, 1.0);
    Ogre::ColourValue ambient(0, 0, 0, 1.0);

    for (uint32_t j = 0; j < amat->mNumProperties; j++)
    {
      aiMaterialProperty* prop = amat->mProperties[j];
      std::string propKey = prop->mKey.data;

      if (propKey == "$tex.file")
      {
        aiString texName;
        aiTextureMapping mapping;
        uint32_t uvIndex;
        amat->GetTexture(aiTextureType_DIFFUSE, 0, &texName, &mapping, &uvIndex);

        // Assume textures are in paths relative to the mesh
        std::string texture_path = fs::path(resource_path).parent_path().string() + "/" + texName.data;
        loadTexture(texture_path);
        Ogre::TextureUnitState* tu = pass->createTextureUnitState();
        tu->setTextureName(texture_path);
      }
      else if (propKey == "$clr.diffuse")
      {
        aiColor3D clr;
        amat->Get(AI_MATKEY_COLOR_DIFFUSE, clr);
        diffuse = Ogre::ColourValue(clr.r, clr.g, clr.b);
      }
      else if (propKey == "$clr.ambient")
      {
        aiColor3D clr;
        amat->Get(AI_MATKEY_COLOR_AMBIENT, clr);
        ambient = Ogre::ColourValue(clr.r, clr.g, clr.b);
      }
      else if (propKey == "$clr.specular")
      {
        aiColor3D clr;
        amat->Get(AI_MATKEY_COLOR_SPECULAR, clr);
        specular = Ogre::ColourValue(clr.r, clr.g, clr.b);
      }
      else if (propKey == "$clr.emissive")
      {
        aiColor3D clr;
        amat->Get(AI_MATKEY_COLOR_EMISSIVE, clr);
        mat->setSelfIllumination(clr.r, clr.g, clr.b);
      }
      else if (propKey == "$clr.opacity")
      {
        float o;
        amat->Get(AI_MATKEY_OPACITY, o);
        diffuse.a = o;
      }
      else if (propKey == "$mat.shininess")
      {
        float s;
        amat->Get(AI_MATKEY_SHININESS, s);
        mat->setShininess(s);
      }
      else if (propKey == "$mat.shadingm")
      {
        int model;
        amat->Get(AI_MATKEY_SHADING_MODEL, model);
        switch (model)
        {
        case aiShadingMode_Flat:
          mat->setShadingMode(Ogre::SO_FLAT);
          break;
        case aiShadingMode_Phong:
          mat->setShadingMode(Ogre::SO_PHONG);
          break;
        case aiShadingMode_Gouraud:
        default:
          mat->setShadingMode(Ogre::SO_GOURAUD);
          break;
        }
      }
    }

    int mode = aiBlendMode_Default;
    amat->Get(AI_MATKEY_BLEND_FUNC, mode);
    switch (mode)
    {
    case aiBlendMode_Additive:
      mat->setSceneBlending(Ogre::SBT_ADD);
      break;
    case aiBlendMode_Default:
    default:
    {
      if (diffuse.a < 0.99)
      {
        pass->setSceneBlending(Ogre::SBT_TRANSPARENT_ALPHA);
      }
      else
      {
        pass->setSceneBlending(Ogre::SBT_REPLACE);
      }
    }
    break;
    }

    mat->setAmbient(ambient * 0.5);
    mat->setDiffuse(diffuse);
    specular.a = diffuse.a;
    mat->setSpecular(specular);
  }
}


/*@brief - Get the scaling from units used in this mesh file to meters.

  This function applies only to Collada files. It is necessary because
  ASSIMP does not currently expose an api to retrieve the scaling factor.

  @Param[in] resource_path   -   The url of a resource containing a mesh.

  @Returns The scaling factor that converts the mesh to meters. Returns 1.0
  for meshes which do not explicitly encode such a scaling.

*/

float getMeshUnitRescale(const std::string& resource_path)
{
  float unit_scale(1.0);

  // Try to read unit to meter conversion ratio from mesh. Only valid in Collada XML formats.
  tinyxml2::XMLDocument xmlDoc;
  resource_retriever::Retriever retriever;
  resource_retriever::MemoryResource res;
  try
  {
    res = retriever.get(resource_path);
  }
  catch (resource_retriever::Exception& e)
  {
    ROS_ERROR("%s", e.what());
    return unit_scale;
  }

  if (res.size == 0)
  {
    return unit_scale;
  }


  // Use the resource retriever to get the data.
  const char* data = reinterpret_cast<const char*>(res.data.get());
  // As the data pointer provided by resource retriever is not null-terminated, also pass res.size
  xmlDoc.Parse(data, res.size);

  // Find the appropriate element if it exists
  if (!xmlDoc.Error())
  {
    tinyxml2::XMLElement* colladaXml = xmlDoc.FirstChildElement("COLLADA");
    if (colladaXml)
    {
      tinyxml2::XMLElement* assetXml = colladaXml->FirstChildElement("asset");
      if (assetXml)
      {
        tinyxml2::XMLElement* unitXml = assetXml->FirstChildElement("unit");
        if (unitXml && unitXml->Attribute("meter"))
        {
          // Failing to convert leaves unit_scale as the default.
          if (unitXml->QueryFloatAttribute("meter", &unit_scale) != 0)
            ROS_WARN_STREAM("getMeshUnitRescale::Failed to convert unit element meter attribute to "
                            "determine scaling. unit element: "
                            << unitXml->GetText());
        }
      }
    }
  }
  return unit_scale;
}


Ogre::MeshPtr meshFromAssimpScene(const std::string& name, const aiScene* scene)
{
  if (!scene->HasMeshes())
  {
    ROS_ERROR("No meshes found in file [%s]", name.c_str());
    return Ogre::MeshPtr();
  }

  std::vector<Ogre::MaterialPtr> material_table;
  loadMaterials(name, scene, material_table);

  Ogre::MeshPtr mesh = Ogre::MeshManager::getSingleton().createManual(name, Ogre::ResourceGroupManager::DEFAULT_RESOURCE_GROUP_NAME);

  Ogre::AxisAlignedBox aabb(Ogre::AxisAlignedBox::EXTENT_NULL);
  float radius = 0.0f;
  float scale = getMeshUnitRescale(name);
  buildMesh(scene, scene->mRootNode, mesh, aabb, radius, scale, material_table);

  mesh->_setBounds(aabb);
  mesh->_setBoundingSphereRadius(radius);
  mesh->buildEdgeList();

  mesh->load();

  return mesh;
}

Ogre::MeshPtr loadMeshFromResource(const std::string& resource_path)
{
  if (Ogre::MeshManager::getSingleton().resourceExists(resource_path))
  {
    return Ogre::MeshManager::getSingleton().getByName(resource_path);
  }
  else
  {
    fs::path model_path(resource_path);
#if BOOST_FILESYSTEM_VERSION == 3
    std::string ext = model_path.extension().string();
#else
    std::string ext = model_path.extension();
#endif
    boost::algorithm::to_lower(ext);
    if (ext == ".mesh")
    {
      resource_retriever::Retriever retriever;
      resource_retriever::MemoryResource res;
      try
      {
        res = retriever.get(resource_path);
      }
      catch (resource_retriever::Exception& e)
      {
        ROS_ERROR("%s", e.what());
        return Ogre::MeshPtr();
      }

      if (res.size == 0)
      {
        return Ogre::MeshPtr();
      }

      Ogre::MeshSerializer ser;
      Ogre::DataStreamPtr stream(new Ogre::MemoryDataStream(res.data.get(), res.size));
<<<<<<< HEAD
      Ogre::MeshPtr mesh = Ogre::MeshManager::getSingleton().createManual(resource_path, Ogre::ResourceGroupManager::DEFAULT_RESOURCE_GROUP_NAME);
=======
      Ogre::MeshPtr mesh =
          Ogre::MeshManager::getSingleton().createManual(resource_path, ROS_PACKAGE_NAME);
>>>>>>> 60f29987
      ser.importMesh(stream, mesh.get());

      return mesh;
    }
    else
    {
      Assimp::Importer importer;
      importer.SetIOHandler(new ResourceIOSystem());
      const aiScene* scene =
          importer.ReadFile(resource_path, aiProcess_SortByPType | aiProcess_FindInvalidData |
                                               aiProcess_GenNormals | aiProcess_Triangulate |
                                               aiProcess_GenUVCoords | aiProcess_FlipUVs);
      if (!scene)
      {
        ROS_ERROR("Could not load resource [%s]: %s", resource_path.c_str(), importer.GetErrorString());
        return Ogre::MeshPtr();
      }

      return meshFromAssimpScene(resource_path, scene);
    }
  }

  return Ogre::MeshPtr();
}

} // namespace rviz<|MERGE_RESOLUTION|>--- conflicted
+++ resolved
@@ -375,7 +375,7 @@
     }
     vbuf->unlock();
 
-    Ogre::MaterialPtr const & material = material_table[input_mesh->mMaterialIndex];
+    Ogre::MaterialPtr const& material = material_table[input_mesh->mMaterialIndex];
     submesh->setMaterialName(material->getName(), material->getGroup());
   }
 
@@ -455,12 +455,8 @@
   {
     std::stringstream ss;
     ss << resource_path << "Material" << i;
-<<<<<<< HEAD
-    Ogre::MaterialPtr mat = Ogre::MaterialManager::getSingleton().create(ss.str(), Ogre::ResourceGroupManager::DEFAULT_RESOURCE_GROUP_NAME, true);
-=======
-    Ogre::MaterialPtr mat =
-        Ogre::MaterialManager::getSingleton().create(ss.str(), ROS_PACKAGE_NAME, true);
->>>>>>> 60f29987
+    Ogre::MaterialPtr mat = Ogre::MaterialManager::getSingleton().create(
+        ss.str(), Ogre::ResourceGroupManager::DEFAULT_RESOURCE_GROUP_NAME, true);
     material_table_out.push_back(mat);
 
     Ogre::Technique* tech = mat->getTechnique(0);
@@ -653,7 +649,8 @@
   std::vector<Ogre::MaterialPtr> material_table;
   loadMaterials(name, scene, material_table);
 
-  Ogre::MeshPtr mesh = Ogre::MeshManager::getSingleton().createManual(name, Ogre::ResourceGroupManager::DEFAULT_RESOURCE_GROUP_NAME);
+  Ogre::MeshPtr mesh = Ogre::MeshManager::getSingleton().createManual(
+      name, Ogre::ResourceGroupManager::DEFAULT_RESOURCE_GROUP_NAME);
 
   Ogre::AxisAlignedBox aabb(Ogre::AxisAlignedBox::EXTENT_NULL);
   float radius = 0.0f;
@@ -705,12 +702,8 @@
 
       Ogre::MeshSerializer ser;
       Ogre::DataStreamPtr stream(new Ogre::MemoryDataStream(res.data.get(), res.size));
-<<<<<<< HEAD
-      Ogre::MeshPtr mesh = Ogre::MeshManager::getSingleton().createManual(resource_path, Ogre::ResourceGroupManager::DEFAULT_RESOURCE_GROUP_NAME);
-=======
-      Ogre::MeshPtr mesh =
-          Ogre::MeshManager::getSingleton().createManual(resource_path, ROS_PACKAGE_NAME);
->>>>>>> 60f29987
+      Ogre::MeshPtr mesh = Ogre::MeshManager::getSingleton().createManual(
+          resource_path, Ogre::ResourceGroupManager::DEFAULT_RESOURCE_GROUP_NAME);
       ser.importMesh(stream, mesh.get());
 
       return mesh;
