--- conflicted
+++ resolved
@@ -53,17 +53,10 @@
 
   void setCollapsed(bool collapsed);
 
-<<<<<<< HEAD
-  void setIcon( const QIcon& icon );
-
-  virtual void save( Config config );
-  virtual void load( const Config& config );
-=======
-  void setIcon(QIcon icon);
+  void setIcon(const QIcon& icon);
 
   virtual void save(Config config);
-  virtual void load(Config config);
->>>>>>> 60f29987
+  virtual void load(const Config& config);
 
   /** @brief Override setVisible to respect the visibility override, */
   void setVisible(bool visible) override;
@@ -73,17 +66,13 @@
 
 public Q_SLOTS:
 
-<<<<<<< HEAD
-  void setWindowTitle( const QString& title );
-=======
-  void setWindowTitle(QString title);
->>>>>>> 60f29987
+  void setWindowTitle(const QString& title);
 
   /** @ Override the visibility of the widget. **/
   virtual void overrideVisibility(bool hide);
 
 private Q_SLOTS:
-  void onChildDestroyed(QObject* unused);
+  void onChildDestroyed(QObject* /*unused*/);
 
 Q_SIGNALS:
 
