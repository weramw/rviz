--- conflicted
+++ resolved
@@ -217,13 +217,8 @@
 void FixedOrientationOrthoViewController::move(float dx, float dy)
 {
   float angle = angle_property_->getFloat();
-<<<<<<< HEAD
-  x_property_->add( dx*std::cos(angle)-dy*std::sin(angle) );
-  y_property_->add( dx*std::sin(angle)+dy*std::cos(angle) );
-=======
-  x_property_->add(dx * cos(angle) - dy * sin(angle));
-  y_property_->add(dx * sin(angle) + dy * cos(angle));
->>>>>>> 60f29987
+  x_property_->add(dx * std::cos(angle) - dy * std::sin(angle));
+  y_property_->add(dx * std::sin(angle) + dy * std::cos(angle));
 }
 
 } // end namespace rviz
