--- conflicted
+++ resolved
@@ -60,35 +60,14 @@
   GridCellsDisplay();
   ~GridCellsDisplay() override;
 
-<<<<<<< HEAD
-  virtual void onInitialize();
-  virtual void reset();
-
-=======
   void onInitialize() override;
-
-  // Overrides from Display
-  void fixedFrameChanged() override;
   void reset() override;
 
-protected:
-  // overrides from Display
-  void onEnable() override;
-  void onDisable() override;
-
->>>>>>> 60f29987
 private Q_SLOTS:
   void updateAlpha();
 
 private:
-<<<<<<< HEAD
-  void processMessage( const nav_msgs::GridCells::ConstPtr& msg );
-=======
-  void subscribe();
-  void unsubscribe();
-  void clear();
-  void incomingMessage(const nav_msgs::GridCells::ConstPtr& msg);
->>>>>>> 60f29987
+  void processMessage(const nav_msgs::GridCells::ConstPtr& msg) override;
 
   PointCloud* cloud_;
 
