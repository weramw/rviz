/*
 * Copyright (c) 2013, Willow Garage, Inc.
 * All rights reserved.
 *
 * Redistribution and use in source and binary forms, with or without
 * modification, are permitted provided that the following conditions are met:
 *
 *     * Redistributions of source code must retain the above copyright
 *       notice, this list of conditions and the following disclaimer.
 *     * Redistributions in binary form must reproduce the above copyright
 *       notice, this list of conditions and the following disclaimer in the
 *       documentation and/or other materials provided with the distribution.
 *     * Neither the name of the Willow Garage, Inc. nor the names of its
 *       contributors may be used to endorse or promote products derived from
 *       this software without specific prior written permission.
 *
 * THIS SOFTWARE IS PROVIDED BY THE COPYRIGHT HOLDERS AND CONTRIBUTORS "AS IS"
 * AND ANY EXPRESS OR IMPLIED WARRANTIES, INCLUDING, BUT NOT LIMITED TO, THE
 * IMPLIED WARRANTIES OF MERCHANTABILITY AND FITNESS FOR A PARTICULAR PURPOSE
 * ARE DISCLAIMED. IN NO EVENT SHALL THE COPYRIGHT OWNER OR CONTRIBUTORS BE
 * LIABLE FOR ANY DIRECT, INDIRECT, INCIDENTAL, SPECIAL, EXEMPLARY, OR
 * CONSEQUENTIAL DAMAGES (INCLUDING, BUT NOT LIMITED TO, PROCUREMENT OF
 * SUBSTITUTE GOODS OR SERVICES; LOSS OF USE, DATA, OR PROFITS; OR BUSINESS
 * INTERRUPTION) HOWEVER CAUSED AND ON ANY THEORY OF LIABILITY, WHETHER IN
 * CONTRACT, STRICT LIABILITY, OR TORT (INCLUDING NEGLIGENCE OR OTHERWISE)
 * ARISING IN ANY WAY OUT OF THE USE OF THIS SOFTWARE, EVEN IF ADVISED OF THE
 * POSSIBILITY OF SUCH DAMAGE.
 *
 *  Created on: Jan 22, 2013
 *      Author: jkammerl
 */

#ifndef RVIZ_MULTI_LAYER_DEPTH_H_
#define RVIZ_MULTI_LAYER_DEPTH_H_

#include <boost/shared_ptr.hpp>
#include <boost/thread/mutex.hpp>

#include <sensor_msgs/Image.h>
#include <sensor_msgs/PointCloud2.h>

#include <vector>
#include <exception>

namespace rviz
{
class MultiLayerDepthException : public std::exception
{
public:
  MultiLayerDepthException(const std::string& error_msg) : std::exception(), error_msg_(error_msg)
  {
  }
  ~MultiLayerDepthException() throw() override
  {
  }

  const char* what() const throw() override
  {
    return error_msg_.c_str();
  }

protected:
  std::string error_msg_;
};

class MultiLayerDepth
{
public:
  MultiLayerDepth() : shadow_time_out_(30.0), shadow_distance_(0.01){};
  virtual ~MultiLayerDepth()
  {
  }

  void setShadowTimeOut(double time_out)
  {
    shadow_time_out_ = time_out;
  }

  void enableOcclusionCompensation(bool occlusion_compensation)
  {
    occlusion_compensation_ = occlusion_compensation;
    reset();
  }

<<<<<<< HEAD
  sensor_msgs::PointCloud2Ptr generatePointCloudFromDepth (const sensor_msgs::ImageConstPtr& depth_msg,
                                                           const sensor_msgs::ImageConstPtr& color_msg,
                                                           sensor_msgs::CameraInfoConstPtr camera_info_msg);
=======
  sensor_msgs::PointCloud2Ptr
  generatePointCloudFromDepth(sensor_msgs::ImageConstPtr depth_msg,
                              sensor_msgs::ImageConstPtr color_msg,
                              sensor_msgs::CameraInfoConstPtr camera_info_msg);
>>>>>>> 60f29987
  void reset()
  {
    if (occlusion_compensation_)
    {
      // reset shadow buffer
      memset(&shadow_depth_[0], 0, sizeof(float) * shadow_depth_.size());
      memset(&shadow_buffer_[0], 0, sizeof(uint8_t) * shadow_buffer_.size());
      memset(&shadow_timestamp_[0], 0, sizeof(double) * shadow_timestamp_.size());
    }
  }

protected:
  /** @brief Precompute projection matrix, initialize buffers */
  void initializeConversion(const sensor_msgs::ImageConstPtr& depth_msg,
                            sensor_msgs::CameraInfoConstPtr& camera_info_msg);

  /** @brief Convert color data to RGBA format */
  template <typename T>
  void convertColor(const sensor_msgs::ImageConstPtr& color_msg, std::vector<uint32_t>& rgba_color_raw);

  /** @brief Generate single-layered depth cloud (depth only) */
  template <typename T>
  sensor_msgs::PointCloud2Ptr generatePointCloudSL(const sensor_msgs::ImageConstPtr& depth_msg,
                                                   std::vector<uint32_t>& rgba_color_raw);

  /** @brief Generate multi-layered depth cloud (depth+shadow) */
  template <typename T>
  sensor_msgs::PointCloud2Ptr generatePointCloudML(const sensor_msgs::ImageConstPtr& depth_msg,
                                                   std::vector<uint32_t>& rgba_color_raw);

  // Helpers to generate pointcloud2 message
  sensor_msgs::PointCloud2Ptr initPointCloud();
  void finalizingPointCloud(sensor_msgs::PointCloud2Ptr& point_cloud, std::size_t size);

  std::vector<float> projection_map_x_;
  std::vector<float> projection_map_y_;

  // shadow buffers
  std::vector<float> shadow_depth_;
  std::vector<double> shadow_timestamp_;
  std::vector<uint8_t> shadow_buffer_;

  // configuration
  bool occlusion_compensation_;
  double shadow_time_out_;
  float shadow_distance_;
};

} // namespace rviz
#endif /* MULTI_LAYER_DEPTH_H_ */<|MERGE_RESOLUTION|>--- conflicted
+++ resolved
@@ -82,16 +82,10 @@
     reset();
   }
 
-<<<<<<< HEAD
-  sensor_msgs::PointCloud2Ptr generatePointCloudFromDepth (const sensor_msgs::ImageConstPtr& depth_msg,
-                                                           const sensor_msgs::ImageConstPtr& color_msg,
-                                                           sensor_msgs::CameraInfoConstPtr camera_info_msg);
-=======
   sensor_msgs::PointCloud2Ptr
-  generatePointCloudFromDepth(sensor_msgs::ImageConstPtr depth_msg,
-                              sensor_msgs::ImageConstPtr color_msg,
+  generatePointCloudFromDepth(const sensor_msgs::ImageConstPtr& depth_msg,
+                              const sensor_msgs::ImageConstPtr& color_msg,
                               sensor_msgs::CameraInfoConstPtr camera_info_msg);
->>>>>>> 60f29987
   void reset()
   {
     if (occlusion_compensation_)
