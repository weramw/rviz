--- conflicted
+++ resolved
@@ -342,13 +342,8 @@
 void DepthCloudDisplay::caminfoCallback(sensor_msgs::CameraInfo::ConstPtr msg)
 {
   boost::mutex::scoped_lock lock(cam_info_mutex_);
-<<<<<<< HEAD
   cam_info_ = std::move(msg);
- }
-=======
-  cam_info_ = msg;
-}
->>>>>>> 60f29987
+}
 
 void DepthCloudDisplay::unsubscribe()
 {
