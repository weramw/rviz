/*
 * Copyright (c) 2008, Willow Garage, Inc.
 * All rights reserved.
 *
 * Redistribution and use in source and binary forms, with or without
 * modification, are permitted provided that the following conditions are met:
 *
 *     * Redistributions of source code must retain the above copyright
 *       notice, this list of conditions and the following disclaimer.
 *     * Redistributions in binary form must reproduce the above copyright
 *       notice, this list of conditions and the following disclaimer in the
 *       documentation and/or other materials provided with the distribution.
 *     * Neither the name of the Willow Garage, Inc. nor the names of its
 *       contributors may be used to endorse or promote products derived from
 *       this software without specific prior written permission.
 *
 * THIS SOFTWARE IS PROVIDED BY THE COPYRIGHT HOLDERS AND CONTRIBUTORS "AS IS"
 * AND ANY EXPRESS OR IMPLIED WARRANTIES, INCLUDING, BUT NOT LIMITED TO, THE
 * IMPLIED WARRANTIES OF MERCHANTABILITY AND FITNESS FOR A PARTICULAR PURPOSE
 * ARE DISCLAIMED. IN NO EVENT SHALL THE COPYRIGHT OWNER OR CONTRIBUTORS BE
 * LIABLE FOR ANY DIRECT, INDIRECT, INCIDENTAL, SPECIAL, EXEMPLARY, OR
 * CONSEQUENTIAL DAMAGES (INCLUDING, BUT NOT LIMITED TO, PROCUREMENT OF
 * SUBSTITUTE GOODS OR SERVICES; LOSS OF USE, DATA, OR PROFITS; OR BUSINESS
 * INTERRUPTION) HOWEVER CAUSED AND ON ANY THEORY OF LIABILITY, WHETHER IN
 * CONTRACT, STRICT LIABILITY, OR TORT (INCLUDING NEGLIGENCE OR OTHERWISE)
 * ARISING IN ANY WAY OUT OF THE USE OF THIS SOFTWARE, EVEN IF ADVISED OF THE
 * POSSIBILITY OF SUCH DAMAGE.
 */

#ifndef RVIZ_MARKER_DISPLAY_H
#define RVIZ_MARKER_DISPLAY_H

#include <map>
#include <set>

#include <boost/thread/mutex.hpp>
#include <boost/shared_ptr.hpp>

#ifndef Q_MOC_RUN
#include <tf2_ros/message_filter.h>
#include <message_filters/subscriber.h>
#endif

#include <visualization_msgs/Marker.h>
#include <visualization_msgs/MarkerArray.h>

#include <rviz/display.h>
#include <rviz/properties/bool_property.h>
#include <rviz/selection/forwards.h>

namespace rviz
{
class IntProperty;
class MarkerBase;
class MarkerNamespace;
class MarkerSelectionHandler;
class Object;
class RosTopicProperty;

typedef boost::shared_ptr<MarkerSelectionHandler> MarkerSelectionHandlerPtr;
typedef boost::shared_ptr<MarkerBase> MarkerBasePtr;
typedef std::pair<std::string, int32_t> MarkerID;

/**
 * \class MarkerDisplay
 * \brief Displays "markers" sent in by other ROS nodes on the "visualization_marker" topic
 *
 * Markers come in as visualization_msgs::Marker messages.  See the Marker message for more information.
 */
class MarkerDisplay : public Display
{
  Q_OBJECT
public:
  MarkerDisplay();
  ~MarkerDisplay() override;

  void onInitialize() override;

  void update(float wall_dt, float ros_dt) override;

  void fixedFrameChanged() override;
  void reset() override;

  void deleteMarker(const MarkerID& id);

  /** @brief Delete all known markers to this plugin, regardless of id or namespace **/
  void deleteAllMarkers();

  void setMarkerStatus(const MarkerID& id, StatusLevel level, const std::string& text);
  void deleteMarkerStatus(const MarkerID& id);

  void setTopic(const QString& topic, const QString& datatype) override;

protected:
  void deleteMarkerInternal(const MarkerID& id);

  void onEnable() override;
  void onDisable() override;

  void load(const Config& config) override;

  /** @brief Subscribes to the "visualization_marker" and
   * "visualization_marker_array" topics. */
  virtual void subscribe();

  /** @brief Unsubscribes from the "visualization_marker"
   * "visualization_marker_array" topics. */
  virtual void unsubscribe();

  /** @brief Process a MarkerArray message. */
  void incomingMarkerArray(const visualization_msgs::MarkerArray::ConstPtr& array);

  ros::Subscriber array_sub_;

  RosTopicProperty* marker_topic_property_;
  IntProperty* queue_size_property_;

private Q_SLOTS:
  void updateQueueSize();
  void updateTopic();

private:
  /** @brief Delete all the markers within the given namespace. */
  void deleteMarkersInNamespace(const std::string& ns);

  /**
   * \brief Removes all the markers
   */
  void clearMarkers();

  /**
   * \brief Processes a marker message
   * @param message The message to process
   */
  void processMessage(const visualization_msgs::Marker::ConstPtr& message);
  /**
   * \brief Processes an "Add" marker message
   * @param message The message to process
   */
  void processAdd(const visualization_msgs::Marker::ConstPtr& message);
  /**
   * \brief Processes a "Delete" marker message
   * @param message The message to process
   */
  void processDelete(const visualization_msgs::Marker::ConstPtr& message);

  /**
   * \brief ROS callback notifying us of a new marker
   */
  void incomingMarker(const visualization_msgs::Marker::ConstPtr& marker);

<<<<<<< HEAD
  void failedMarker(const ros::MessageEvent<visualization_msgs::Marker>& marker_evt, tf2_ros::FilterFailureReason reason);
=======
  void failedMarker(const ros::MessageEvent<visualization_msgs::Marker>& marker_evt,
                    tf::FilterFailureReason reason);
>>>>>>> 60f29987

  typedef std::map<MarkerID, MarkerBasePtr> M_IDToMarker;
  typedef std::set<MarkerBasePtr> S_MarkerBase;
  M_IDToMarker markers_; ///< Map of marker id to the marker info structure
  S_MarkerBase markers_with_expiration_;
  S_MarkerBase frame_locked_markers_;
  typedef std::vector<visualization_msgs::Marker::ConstPtr> V_MarkerMessage;
  V_MarkerMessage message_queue_; ///< Marker message queue.  Messages are added to this as they are
                                  /// received, and then processed
  ///< in our update() function
  boost::mutex queue_mutex_;

  message_filters::Subscriber<visualization_msgs::Marker> sub_;
  tf2_ros::MessageFilter<visualization_msgs::Marker>* tf_filter_;

  typedef QHash<QString, MarkerNamespace*> M_Namespace;
  M_Namespace namespaces_;

  Property* namespaces_category_;

  typedef std::map<QString, bool> M_EnabledState;
  M_EnabledState namespace_config_enabled_state_;

  friend class MarkerNamespace;
};

/** @brief Manager of a single marker namespace.  Keeps a hash from
 * marker IDs to MarkerBasePtr, and creates or destroys them when . */
class MarkerNamespace : public BoolProperty
{
  Q_OBJECT
public:
  MarkerNamespace(const QString& name, Property* parent_property, MarkerDisplay* owner);
  bool isEnabled() const
  {
    return getBool();
  }

public Q_SLOTS:
  void onEnableChanged();

private:
  MarkerDisplay* owner_;
};

} // namespace rviz

#endif /* RVIZ_MARKER_DISPLAY_H */<|MERGE_RESOLUTION|>--- conflicted
+++ resolved
@@ -149,12 +149,8 @@
    */
   void incomingMarker(const visualization_msgs::Marker::ConstPtr& marker);
 
-<<<<<<< HEAD
-  void failedMarker(const ros::MessageEvent<visualization_msgs::Marker>& marker_evt, tf2_ros::FilterFailureReason reason);
-=======
   void failedMarker(const ros::MessageEvent<visualization_msgs::Marker>& marker_evt,
-                    tf::FilterFailureReason reason);
->>>>>>> 60f29987
+                    tf2_ros::FilterFailureReason reason);
 
   typedef std::map<MarkerID, MarkerBasePtr> M_IDToMarker;
   typedef std::set<MarkerBasePtr> S_MarkerBase;
