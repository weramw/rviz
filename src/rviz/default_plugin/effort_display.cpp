--- conflicted
+++ resolved
@@ -16,38 +16,22 @@
 
 namespace rviz
 {
-<<<<<<< HEAD
 JointInfo::JointInfo(const std::string& name, rviz::Property* parent_category)
-=======
-JointInfo::JointInfo(const std::string name, rviz::Property* parent_category)
->>>>>>> 60f29987
 {
   name_ = name;
   effort_ = 0;
   max_effort_ = 0;
-<<<<<<< HEAD
-
-  // info->category_ = new Property( QString::fromStdString( info->name_ ) , QVariant(), "", joints_category_);
-  category_ =
-      new rviz::Property(QString::fromStdString(name_), true, "", parent_category, SLOT(updateVisibility()), this);
-=======
-  last_update_ = ros::Time::now();
 
   // info->category_ = new Property( QString::fromStdString( info->name_ ) , QVariant(), "",
   // joints_category_);
   category_ = new rviz::Property(QString::fromStdString(name_), true, "", parent_category,
                                  SLOT(updateVisibility()), this);
->>>>>>> 60f29987
 
   effort_property_ = new rviz::FloatProperty("Effort", 0, "Effort value of this joint.", category_);
   effort_property_->setReadOnly(true);
 
-<<<<<<< HEAD
-  max_effort_property_ = new rviz::FloatProperty("Max Effort", 0, "Max Effort value of this joint.", category_);
-=======
   max_effort_property_ =
       new rviz::FloatProperty("Max Effort", 0, "Max Effort value of this joint.", category_);
->>>>>>> 60f29987
   max_effort_property_->setReadOnly(true);
 }
 
@@ -64,25 +48,11 @@
   effort_property_->setFloat(e);
   effort_ = e;
 }
-<<<<<<< HEAD
-=======
-double JointInfo::getEffort()
-{
-  return effort_;
-}
->>>>>>> 60f29987
 void JointInfo::setMaxEffort(double m)
 {
   max_effort_property_->setFloat(m);
   max_effort_ = m;
 }
-<<<<<<< HEAD
-=======
-double JointInfo::getMaxEffort()
-{
-  return max_effort_;
-}
->>>>>>> 60f29987
 
 bool JointInfo::getEnabled() const
 {
@@ -107,68 +77,6 @@
   return info;
 }
 
-<<<<<<< HEAD
-EffortDisplay::EffortDisplay()
-{
-  alpha_property_ = new rviz::FloatProperty("Alpha", 1.0, "0 is fully transparent, 1.0 is fully opaque.", this,
-                                            SLOT(updateColorAndAlpha()));
-
-  width_property_ =
-      new rviz::FloatProperty("Width", 0.02, "Width to drow effort circle", this, SLOT(updateColorAndAlpha()));
-
-  scale_property_ =
-      new rviz::FloatProperty("Scale", 1.0, "Scale to drow effort circle", this, SLOT(updateColorAndAlpha()));
-
-  history_length_property_ = new rviz::IntProperty("History Length", 1, "Number of prior measurements to display.",
-                                                   this, SLOT(updateHistoryLength()));
-  history_length_property_->setMin(1);
-  history_length_property_->setMax(100000);
-
-  robot_description_property_ = new rviz::StringProperty("Robot Description", "robot_description",
-                                                         "Name of the parameter to search for to load the robot "
-                                                         "description.",
-                                                         this, SLOT(updateRobotDescription()));
-
-  tf_prefix_property_ = new StringProperty(
-      "TF Prefix", "", "Robot Model normally assumes the link name is the same as the tf frame name. "
-                       "This option allows you to set a prefix.  Mainly useful for multi-robot situations.",
-      this, SLOT(updateTfPrefix()));
-
-  joints_category_ = new rviz::Property("Joints", QVariant(), "", this);
-}
-
-void EffortDisplay::onInitialize()
-{
-  MFDClass::onInitialize();
-  // skip tf_filter_ (resetting it)
-  delete tf_filter_;
-  tf_filter_ =
-      new tf2_ros::MessageFilter<sensor_msgs::JointState>(*context_->getTF2BufferPtr(), std::string(), 1, update_nh_);
-
-  // but directly process messages
-  sub_.registerCallback(boost::bind(&EffortDisplay::incomingMessage, this, _1));
-  updateHistoryLength();
-}
-
-EffortDisplay::~EffortDisplay()
-{
-}
-
-// Clear the visuals by deleting their objects.
-void EffortDisplay::reset()
-{
-  MFDClass::reset();
-  visuals_.clear();
-}
-
-void EffortDisplay::updateTfPrefix()
-{
-  clearStatuses();
-  context_->queueRender();
-}
-
-=======
-///
 EffortDisplay::EffortDisplay()
 {
   alpha_property_ = new rviz::FloatProperty("Alpha", 1.0, "0 is fully transparent, 1.0 is fully opaque.",
@@ -186,16 +94,16 @@
   history_length_property_->setMin(1);
   history_length_property_->setMax(100000);
 
-
   robot_description_property_ =
       new rviz::StringProperty("Robot Description", "robot_description",
-                               "Name of the parameter to search for to load the robot description.",
+                               "Name of the parameter to search for to load the robot "
+                               "description.",
                                this, SLOT(updateRobotDescription()));
 
   tf_prefix_property_ = new StringProperty(
       "TF Prefix", "",
       "Robot Model normally assumes the link name is the same as the tf frame name. "
-      " This option allows you to set a prefix.  Mainly useful for multi-robot situations.",
+      "This option allows you to set a prefix.  Mainly useful for multi-robot situations.",
       this, SLOT(updateTfPrefix()));
 
   joints_category_ = new rviz::Property("Joints", QVariant(), "", this);
@@ -204,12 +112,18 @@
 void EffortDisplay::onInitialize()
 {
   MFDClass::onInitialize();
+  // skip tf_filter_ (resetting it)
+  delete tf_filter_;
+  tf_filter_ = new tf2_ros::MessageFilter<sensor_msgs::JointState>(*context_->getTF2BufferPtr(),
+                                                                   std::string(), 1, update_nh_);
+
+  // but directly process messages
+  sub_.registerCallback(boost::bind(&EffortDisplay::incomingMessage, this, _1));
   updateHistoryLength();
 }
 
 EffortDisplay::~EffortDisplay()
 {
-  // delete robot_model_; // sharead pointer
 }
 
 // Clear the visuals by deleting their objects.
@@ -225,13 +139,11 @@
   context_->queueRender();
 }
 
->>>>>>> 60f29987
 void EffortDisplay::clear()
 {
   clearStatuses();
   robot_description_.clear();
 }
-<<<<<<< HEAD
 
 // Set the current color and alpha values for each visual.
 void EffortDisplay::updateColorAndAlpha()
@@ -246,22 +158,6 @@
   }
 }
 
-=======
-
-// Set the current color and alpha values for each visual.
-void EffortDisplay::updateColorAndAlpha()
-{
-  float width = width_property_->getFloat();
-  float scale = scale_property_->getFloat();
-
-  for (size_t i = 0; i < visuals_.size(); i++)
-  {
-    visuals_[i]->setWidth(width);
-    visuals_[i]->setScale(scale);
-  }
-}
-
->>>>>>> 60f29987
 void EffortDisplay::updateRobotDescription()
 {
   if (isEnabled())
@@ -285,12 +181,6 @@
   {
     std::string loc;
     if (update_nh_.searchParam(robot_description_property_->getStdString(), loc))
-<<<<<<< HEAD
-    {
-      update_nh_.getParam(loc, content);
-    }
-    else
-=======
     {
       update_nh_.getParam(loc, content);
     }
@@ -318,7 +208,6 @@
 
   robot_description_ = content;
 
-
   robot_model_ = boost::shared_ptr<urdf::Model>(new urdf::Model());
   if (!robot_model_->initString(content))
   {
@@ -351,67 +240,6 @@
   clear();
 }
 
-#if 0
-    void EffortDisplay::setRobotDescription( const std::string& description_param )
->>>>>>> 60f29987
-    {
-      clear();
-      setStatus(rviz::StatusProperty::Error, "URDF", "Parameter [" + robot_description_property_->getString() +
-                                                         "] does not exist, and was not found by searchParam()");
-      return;
-    }
-  }
-
-  if (content.empty())
-  {
-    clear();
-    setStatus(rviz::StatusProperty::Error, "URDF", "URDF is empty");
-    return;
-  }
-
-  if (content == robot_description_)
-  {
-    return;
-  }
-
-  robot_description_ = content;
-
-  robot_model_ = boost::shared_ptr<urdf::Model>(new urdf::Model());
-  if (!robot_model_->initString(content))
-  {
-    ROS_ERROR("Unable to parse URDF description!");
-    setStatus(rviz::StatusProperty::Error, "URDF", "Unable to parse robot model description!");
-    return;
-  }
-  setStatus(rviz::StatusProperty::Ok, "URDF", "Robot model parsed Ok");
-  for (std::map<std::string, urdf::JointSharedPtr>::iterator it = robot_model_->joints_.begin();
-       it != robot_model_->joints_.end(); it++)
-  {
-    urdf::JointSharedPtr joint = it->second;
-    if (joint->type == urdf::Joint::REVOLUTE)
-    {
-      std::string joint_name = it->first;
-      urdf::JointLimitsSharedPtr limit = joint->limits;
-      joints_[joint_name] = createJoint(joint_name);
-      joints_[joint_name]->setMaxEffort(limit->effort);
-    }
-  }
-}
-
-void EffortDisplay::onEnable()
-{
-  load();
-}
-
-void EffortDisplay::onDisable()
-{
-  clear();
-}
-
-<<<<<<< HEAD
-=======
-#endif
->>>>>>> 60f29987
 // This is our callback to handle an incoming message.
 void EffortDisplay::processMessage(const sensor_msgs::JointState::ConstPtr& msg)
 {
@@ -429,37 +257,25 @@
   }
   else
   {
-<<<<<<< HEAD
     visual.reset(new EffortVisual(context_->getSceneManager(), scene_node_));
   }
   visual->setWidth(width_property_->getFloat());
   visual->setScale(scale_property_->getFloat());
-=======
-    visual.reset(new EffortVisual(context_->getSceneManager(), scene_node_, robot_model_));
-  }
->>>>>>> 60f29987
 
   V_string joints;
   size_t joint_num = msg->name.size();
   if (joint_num != msg->effort.size())
   {
-<<<<<<< HEAD
     setStatus(rviz::StatusProperty::Error, "Topic",
               "Received a joint state msg with different joint names and efforts size!");
-=======
-    std::string tmp_error = "Received a joint state msg with different joint names and efforts size!";
-    ROS_ERROR("%s", tmp_error.c_str());
-    setStatus(rviz::StatusProperty::Error, "TOPIC", QString::fromStdString(tmp_error));
->>>>>>> 60f29987
     return;
   }
   for (size_t i = 0; i < joint_num; ++i)
   {
-<<<<<<< HEAD
     const std::string& joint_name = msg->name[i];
     JointInfo* joint_info = getJointInfo(joint_name);
     if (!joint_info)
-      continue;  // skip joints..
+      continue; // skip joints..
 
     // update effort property
     joint_info->setEffort(msg->effort[i]);
@@ -489,8 +305,8 @@
 
       tf2::Quaternion axis_orientation(orientation.x, orientation.y, orientation.z, orientation.w);
       tf2::Quaternion axis_rot = axis_orientation * axis_rotation;
-      Ogre::Quaternion joint_orientation(Ogre::Real(axis_rot.w()), Ogre::Real(axis_rot.x()), Ogre::Real(axis_rot.y()),
-                                         Ogre::Real(axis_rot.z()));
+      Ogre::Quaternion joint_orientation(Ogre::Real(axis_rot.w()), Ogre::Real(axis_rot.x()),
+                                         Ogre::Real(axis_rot.y()), Ogre::Real(axis_rot.z()));
       visual->setFramePosition(joint_name, position);
       visual->setFrameOrientation(joint_name, joint_orientation);
       visual->setFrameEnabled(joint_name, joint_info->getEnabled());
@@ -507,70 +323,10 @@
       visual->setEffort(joint_name, joint_info->getEffort(), joint_info->getMaxEffort());
     }
   }
-=======
-    std::string joint_name = msg->name[i];
-    JointInfo* joint_info = getJointInfo(joint_name);
-    if (!joint_info)
-      continue; // skip joints..
-
-    // set effort
-    joint_info->setEffort(msg->effort[i]);
-
-    // update effort property ???
-    if ((ros::Time::now() - joint_info->last_update_) > ros::Duration(0.2))
-    {
-      joint_info->last_update_ = ros::Time::now();
-    }
-
-    const urdf::Joint* joint = robot_model_->getJoint(joint_name).get();
-    int joint_type = joint->type;
-    if (joint_type == urdf::Joint::REVOLUTE)
-    {
-      std::string tf_prefix = tf_prefix_property_->getStdString();
-      std::string tf_frame_id = (tf_prefix.empty() ? "" : tf_prefix + "/") + joint->child_link_name;
-      Ogre::Quaternion orientation;
-      Ogre::Vector3 position;
-
-      // Here we call the rviz::FrameManager to get the transform from the
-      // fixed frame to the frame in the header of this Effort message.  If
-      // it fails, we can't do anything else so we return.
-      if (!context_->getFrameManager()->getTransform(tf_frame_id, ros::Time(),
-                                                     // msg->header.stamp, // ???
-                                                     position, orientation))
-      {
-        ROS_DEBUG("Error transforming from frame '%s' to frame '%s'", tf_frame_id.c_str(),
-                  qPrintable(fixed_frame_));
-        continue;
-      };
-      tf::Vector3 axis_joint(joint->axis.x, joint->axis.y, joint->axis.z);
-      tf::Vector3 axis_z(0, 0, 1);
-      tf::Quaternion axis_rotation(tf::tfCross(axis_joint, axis_z), tf::tfAngle(axis_joint, axis_z));
-      if (std::isnan(axis_rotation.x()) || std::isnan(axis_rotation.y()) || std::isnan(axis_rotation.z()))
-        axis_rotation = tf::Quaternion::getIdentity();
-
-      tf::Quaternion axis_orientation(orientation.x, orientation.y, orientation.z, orientation.w);
-      tf::Quaternion axis_rot = axis_orientation * axis_rotation;
-      Ogre::Quaternion joint_orientation(Ogre::Real(axis_rot.w()), Ogre::Real(axis_rot.x()),
-                                         Ogre::Real(axis_rot.y()), Ogre::Real(axis_rot.z()));
-      visual->setFramePosition(joint_name, position);
-      visual->setFrameOrientation(joint_name, joint_orientation);
-      visual->setFrameEnabled(joint_name, joint_info->getEnabled());
-    }
-  }
-
-
-  // Now set or update the contents of the chosen visual.
-  float scale = scale_property_->getFloat();
-  float width = width_property_->getFloat();
-  visual->setWidth(width);
-  visual->setScale(scale);
-  visual->setMessage(msg);
-
->>>>>>> 60f29987
   visuals_.push_back(visual);
 }
 
-}  // end namespace rviz
+} // end namespace rviz
 
 // Tell pluginlib about this class.  It is important to do this in
 // global scope, outside our package's namespace.
