--- conflicted
+++ resolved
@@ -221,14 +221,10 @@
 
 MapDisplay::MapDisplay() : Display(), loaded_(false), resolution_(0.0f), width_(0), height_(0)
 {
-<<<<<<< HEAD
   // HACK: Using a direct connection triggers a segfault on NVIDIA hardware (#1793) when rendering
   //       *and* having performed a depth rendering before (e.g. due to raycasting for selections)
   // A queued connection delays the update of renderables after the current VisualizationManager::onUpdate() call
-  connect(this, SIGNAL(mapUpdated()), this, SLOT(showMap()), Qt::QueuedConnection);
-=======
-  connect(this, &MapDisplay::mapUpdated, this, &MapDisplay::showMap);
->>>>>>> f35dee1b
+  connect(this, &MapDisplay::mapUpdated, this, &MapDisplay::showMap, Qt::QueuedConnection);
   topic_property_ = new RosTopicProperty(
       "Topic", "", QString::fromStdString(ros::message_traits::datatype<nav_msgs::OccupancyGrid>()),
       "nav_msgs::OccupancyGrid topic to subscribe to.", this, &MapDisplay::updateTopic);
