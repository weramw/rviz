#ifndef WRENCHSTAMPED_VISUAL_H
#define WRENCHSTAMPED_VISUAL_H

#include <geometry_msgs/Wrench.h>

<<<<<<< HEAD
#include <OgrePrerequisites.h>
=======
namespace Ogre
{
class Vector3;
class Quaternion;
}
>>>>>>> 60f29987

namespace rviz
{
class Arrow;
class BillboardLine;
}

namespace rviz
{
// Each instance of WrenchStampedVisual represents the visualization of a single
// sensor_msgs::WrenchStamped message.  Currently it just shows an arrow with
// the direction and magnitude of the acceleration vector, but could
// easily be expanded to include more of the message data.
class WrenchVisual
{
public:
  // Constructor.  Creates the visual stuff and puts it into the
  // scene, but in an unconfigured state.
  WrenchVisual(Ogre::SceneManager* scene_manager, Ogre::SceneNode* parent_node);

  // Destructor.  Removes the visual stuff from the scene.
  virtual ~WrenchVisual();

  // Configure the visual to show the given force and torque vectors
  void setWrench(const Ogre::Vector3& force, const Ogre::Vector3& torque);
  // Configure the visual to show the data in the message.
  void setWrench(const geometry_msgs::Wrench& wrench);

  // Set the pose of the coordinate frame the message refers to.
  // These could be done inside setMessage(), but that would require
  // calls to FrameManager and error handling inside setMessage(),
  // which doesn't seem as clean.  This way WrenchStampedVisual is only
  // responsible for visualization.
  void setFramePosition(const Ogre::Vector3& position);
  void setFrameOrientation(const Ogre::Quaternion& orientation);

  // Set the color and alpha of the visual, which are user-editable
  // parameters and therefore don't come from the WrenchStamped message.
  void setForceColor(float r, float g, float b, float a);
  void setTorqueColor(float r, float g, float b, float a);
  void setForceScale(float s);
  void setTorqueScale(float s);
  void setWidth(float w);
  void setHideSmallValues(bool h);
  void setVisible(bool visible);

private:
  // The object implementing the wrenchStamped circle
  rviz::Arrow* arrow_force_;
  rviz::Arrow* arrow_torque_;
  rviz::BillboardLine* circle_torque_;
  rviz::Arrow* circle_arrow_torque_;
  float force_scale_, torque_scale_, width_;
  bool hide_small_values_;

  // A SceneNode whose pose is set to match the coordinate frame of
  // the WrenchStamped message header.
  Ogre::SceneNode* frame_node_;
  // allow showing/hiding of force / torque arrows
  Ogre::SceneNode* force_node_;
  Ogre::SceneNode* torque_node_;

  // The SceneManager, kept here only so the destructor can ask it to
  // destroy the ``frame_node_``.
  Ogre::SceneManager* scene_manager_;
};

} // end namespace rviz

#endif // WRENCHSTAMPED_VISUAL_H<|MERGE_RESOLUTION|>--- conflicted
+++ resolved
@@ -3,15 +3,7 @@
 
 #include <geometry_msgs/Wrench.h>
 
-<<<<<<< HEAD
 #include <OgrePrerequisites.h>
-=======
-namespace Ogre
-{
-class Vector3;
-class Quaternion;
-}
->>>>>>> 60f29987
 
 namespace rviz
 {
