--- conflicted
+++ resolved
@@ -113,15 +113,10 @@
   uint32_t num_points = msg->polygon.points.size();
   if (num_points > 0)
   {
-<<<<<<< HEAD
-    manual_object_->estimateVertexCount( num_points );
-    manual_object_->begin( "BaseWhiteNoLighting", Ogre::RenderOperation::OT_LINE_STRIP, Ogre::ResourceGroupManager::INTERNAL_RESOURCE_GROUP_NAME );
-    for( uint32_t i=0; i < num_points + 1; ++i )
-=======
     manual_object_->estimateVertexCount(num_points);
-    manual_object_->begin("BaseWhiteNoLighting", Ogre::RenderOperation::OT_LINE_STRIP);
+    manual_object_->begin("BaseWhiteNoLighting", Ogre::RenderOperation::OT_LINE_STRIP,
+                          Ogre::ResourceGroupManager::INTERNAL_RESOURCE_GROUP_NAME);
     for (uint32_t i = 0; i < num_points + 1; ++i)
->>>>>>> 60f29987
     {
       const geometry_msgs::Point32& msg_point = msg->polygon.points[i % num_points];
       manual_object_->position(msg_point.x, msg_point.y, msg_point.z);
