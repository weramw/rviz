/*
 * Copyright (c) 2012, Willow Garage, Inc.
 * All rights reserved.
 *
 * Redistribution and use in source and binary forms, with or without
 * modification, are permitted provided that the following conditions are met:
 *
 *     * Redistributions of source code must retain the above copyright
 *       notice, this list of conditions and the following disclaimer.
 *     * Redistributions in binary form must reproduce the above copyright
 *       notice, this list of conditions and the following disclaimer in the
 *       documentation and/or other materials provided with the distribution.
 *     * Neither the name of the Willow Garage, Inc. nor the names of its
 *       contributors may be used to endorse or promote products derived from
 *       this software without specific prior written permission.
 *
 * THIS SOFTWARE IS PROVIDED BY THE COPYRIGHT HOLDERS AND CONTRIBUTORS "AS IS"
 * AND ANY EXPRESS OR IMPLIED WARRANTIES, INCLUDING, BUT NOT LIMITED TO, THE
 * IMPLIED WARRANTIES OF MERCHANTABILITY AND FITNESS FOR A PARTICULAR PURPOSE
 * ARE DISCLAIMED. IN NO EVENT SHALL THE COPYRIGHT OWNER OR CONTRIBUTORS BE
 * LIABLE FOR ANY DIRECT, INDIRECT, INCIDENTAL, SPECIAL, EXEMPLARY, OR
 * CONSEQUENTIAL DAMAGES (INCLUDING, BUT NOT LIMITED TO, PROCUREMENT OF
 * SUBSTITUTE GOODS OR SERVICES; LOSS OF USE, DATA, OR PROFITS; OR BUSINESS
 * INTERRUPTION) HOWEVER CAUSED AND ON ANY THEORY OF LIABILITY, WHETHER IN
 * CONTRACT, STRICT LIABILITY, OR TORT (INCLUDING NEGLIGENCE OR OTHERWISE)
 * ARISING IN ANY WAY OUT OF THE USE OF THIS SOFTWARE, EVEN IF ADVISED OF THE
 * POSSIBILITY OF SUCH DAMAGE.
 */

#ifndef RVIZ_TF_DISPLAY_H
#define RVIZ_TF_DISPLAY_H

#include <map>
#include <set>

#include <OgreQuaternion.h>
#include <rviz/ogre_helpers/ogre_vector.h>

#include <rviz/selection/forwards.h>

#include <rviz/display.h>

namespace Ogre
{
class SceneNode;
}

namespace rviz
{
class Arrow;
class Axes;
class BoolProperty;
class FloatProperty;
class MovableText;
class QuaternionProperty;
class StringProperty;
class VectorProperty;

class FrameInfo;
class FrameSelectionHandler;
typedef boost::shared_ptr<FrameSelectionHandler> FrameSelectionHandlerPtr;
class RegexFilterProperty;

/** @brief Displays a visual representation of the TF hierarchy. */
class TFDisplay : public Display
{
  Q_OBJECT
public:
  TFDisplay();
  ~TFDisplay() override;

  void update(float wall_dt, float ros_dt) override;

protected:
  // Overrides from Display
  void onInitialize() override;
  void load(const Config& config) override;
  void fixedFrameChanged() override;
  void reset() override;

private Q_SLOTS:
  void updateShowAxes();
  void updateShowArrows();
  void updateShowNames();
  void allEnabledChanged();

private:
  typedef std::map<std::string, FrameInfo*> M_FrameInfo;

  void updateFrames();
  FrameInfo* createFrame(const std::string& frame);
  void updateFrame(FrameInfo* frame);
  M_FrameInfo::iterator deleteFrame(M_FrameInfo::iterator it, bool delete_properties);

  FrameInfo* getFrameInfo(const std::string& frame);

  void clear();

  // overrides from Display
  void onEnable() override;
  void onDisable() override;

  Ogre::SceneNode* root_node_;
  Ogre::SceneNode* names_node_;
  Ogre::SceneNode* arrows_node_;
  Ogre::SceneNode* axes_node_;

  M_FrameInfo frames_;

  typedef std::map<std::string, bool> M_EnabledState;
  M_EnabledState frame_config_enabled_state_;

  float update_timer_;

  BoolProperty* show_names_property_;
  BoolProperty* show_arrows_property_;
  BoolProperty* show_axes_property_;
  FloatProperty* update_rate_property_;
  FloatProperty* frame_timeout_property_;
  BoolProperty* all_enabled_property_;

  FloatProperty* scale_property_;
<<<<<<< HEAD
  FloatProperty* alpha_property_;

=======
  RegexFilterProperty* filter_whitelist_property_;
  RegexFilterProperty* filter_blacklist_property_;
>>>>>>> 3ae7f6d1
  Property* frames_category_;
  Property* tree_category_;

  bool changing_single_frame_enabled_state_;
  friend class FrameInfo;
};

/** @brief Internal class needed only by TFDisplay. */
class FrameInfo : public QObject
{
  Q_OBJECT
public:
  FrameInfo(TFDisplay* display);

  /** @brief Set this frame to be visible or invisible. */
  void setEnabled(bool enabled);

public Q_SLOTS:
  /** @brief Update whether the frame is visible or not, based on the enabled_property_ in this
   * FrameInfo. */
  void updateVisibilityFromFrame();

  /** @brief Update whether the frame is visible or not, based on the enabled_property_ in the selection
   * handler. */
  void updateVisibilityFromSelection();

public:
  TFDisplay* display_;
  std::string name_;
  std::string parent_;
  Axes* axes_;
  CollObjectHandle axes_coll_;
  FrameSelectionHandlerPtr selection_handler_;
  Arrow* parent_arrow_;
  MovableText* name_text_;
  Ogre::SceneNode* name_node_;

  float distance_to_parent_;
  Ogre::Quaternion arrow_orientation_;

  ros::Time last_update_;
  ros::Time last_time_to_fixed_;

  VectorProperty* rel_position_property_;
  QuaternionProperty* rel_orientation_property_;
  VectorProperty* position_property_;
  QuaternionProperty* orientation_property_;
  StringProperty* parent_property_;
  BoolProperty* enabled_property_;

  Property* tree_property_;
};

} // end namespace rviz

#endif // RVIZ_TF_DISPLAY_H<|MERGE_RESOLUTION|>--- conflicted
+++ resolved
@@ -120,13 +120,10 @@
   BoolProperty* all_enabled_property_;
 
   FloatProperty* scale_property_;
-<<<<<<< HEAD
   FloatProperty* alpha_property_;
 
-=======
   RegexFilterProperty* filter_whitelist_property_;
   RegexFilterProperty* filter_blacklist_property_;
->>>>>>> 3ae7f6d1
   Property* frames_category_;
   Property* tree_category_;
 
