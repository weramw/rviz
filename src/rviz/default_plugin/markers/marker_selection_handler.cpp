/*
 * Copyright (c) 2009, Willow Garage, Inc.
 * All rights reserved.
 *
 * Redistribution and use in source and binary forms, with or without
 * modification, are permitted provided that the following conditions are met:
 *
 *     * Redistributions of source code must retain the above copyright
 *       notice, this list of conditions and the following disclaimer.
 *     * Redistributions in binary form must reproduce the above copyright
 *       notice, this list of conditions and the following disclaimer in the
 *       documentation and/or other materials provided with the distribution.
 *     * Neither the name of the Willow Garage, Inc. nor the names of its
 *       contributors may be used to endorse or promote products derived from
 *       this software without specific prior written permission.
 *
 * THIS SOFTWARE IS PROVIDED BY THE COPYRIGHT HOLDERS AND CONTRIBUTORS "AS IS"
 * AND ANY EXPRESS OR IMPLIED WARRANTIES, INCLUDING, BUT NOT LIMITED TO, THE
 * IMPLIED WARRANTIES OF MERCHANTABILITY AND FITNESS FOR A PARTICULAR PURPOSE
 * ARE DISCLAIMED. IN NO EVENT SHALL THE COPYRIGHT OWNER OR CONTRIBUTORS BE
 * LIABLE FOR ANY DIRECT, INDIRECT, INCIDENTAL, SPECIAL, EXEMPLARY, OR
 * CONSEQUENTIAL DAMAGES (INCLUDING, BUT NOT LIMITED TO, PROCUREMENT OF
 * SUBSTITUTE GOODS OR SERVICES; LOSS OF USE, DATA, OR PROFITS; OR BUSINESS
 * INTERRUPTION) HOWEVER CAUSED AND ON ANY THEORY OF LIABILITY, WHETHER IN
 * CONTRACT, STRICT LIABILITY, OR TORT (INCLUDING NEGLIGENCE OR OTHERWISE)
 * ARISING IN ANY WAY OUT OF THE USE OF THIS SOFTWARE, EVEN IF ADVISED OF THE
 * POSSIBILITY OF SUCH DAMAGE.
 */

#include <OgreQuaternion.h>
#include <OgreVector3.h>

#include <rviz/default_plugin/interactive_markers/interactive_marker_control.h>
#include <rviz/default_plugin/marker_display.h>
#include <rviz/default_plugin/markers/marker_base.h>
#include <rviz/default_plugin/marker_utils.h>
#include <rviz/properties/property.h>
#include <rviz/properties/quaternion_property.h>
#include <rviz/properties/vector_property.h>
#include <rviz/properties/color_property.h>

#include <rviz/default_plugin/markers/marker_selection_handler.h>

namespace rviz
{
<<<<<<< HEAD

MarkerSelectionHandler::MarkerSelectionHandler( const MarkerBase* marker, const MarkerID& id, DisplayContext* context )
  : SelectionHandler( context )
  , marker_( marker )
  , marker_id_( QString::fromStdString( id.first ) + "/" + QString::number( id.second ))
=======
MarkerSelectionHandler::MarkerSelectionHandler(const MarkerBase* marker,
                                               MarkerID id,
                                               DisplayContext* context)
  : SelectionHandler(context)
  , marker_(marker)
  , marker_id_(QString::fromStdString(id.first) + "/" + QString::number(id.second))
>>>>>>> 60f29987
{
}

MarkerSelectionHandler::~MarkerSelectionHandler()
{
}

Ogre::Vector3 MarkerSelectionHandler::getPosition() const
{
<<<<<<< HEAD
  return marker_->getPosition();
=======
  return Ogre::Vector3(marker_->getMessage()->pose.position.x, marker_->getMessage()->pose.position.y,
                       marker_->getMessage()->pose.position.z);
>>>>>>> 60f29987
}

Ogre::Quaternion MarkerSelectionHandler::getOrientation() const
{
<<<<<<< HEAD
  return marker_->getOrientation();
}

Ogre::Vector3 MarkerSelectionHandler::getScale() const
{
  return Ogre::Vector3( marker_->getMessage()->scale.x,
                        marker_->getMessage()->scale.y,
                        marker_->getMessage()->scale.z );
}

QColor MarkerSelectionHandler::getColor() const
{
  return QColor( (int)(marker_->getMessage()->color.r * 255),
                 (int)(marker_->getMessage()->color.g * 255),
                 (int)(marker_->getMessage()->color.b * 255),
                 (int)(marker_->getMessage()->color.a * 255) );
}

namespace {

VectorProperty* createScaleProperty(const visualization_msgs::Marker& marker, const Ogre::Vector3 scale, Property* parent_property)
{
  VectorProperty* p = new VectorProperty("Scale", scale, "", parent_property);
  Property *x = p->childAt(0);
  Property *y = p->childAt(1);
  Property *z = p->childAt(2);
  // Change scale dimension titles
  switch (marker.type) {
    case visualization_msgs::Marker::ARROW:
      x->setName("Length");
      y->setName("Width");
      z->setName("Height");
      break;
    case visualization_msgs::Marker::CYLINDER:
      z->setName("Height");
      break;
    case visualization_msgs::Marker::LINE_STRIP:
    case visualization_msgs::Marker::LINE_LIST:
      x->setName("Thickness");
      y->hide();
      z->hide();
      break;
    case visualization_msgs::Marker::POINTS:
      x->setName("Width");
      y->setName("Height");
      z->hide();
      break;
    case visualization_msgs::Marker::TEXT_VIEW_FACING:
      x->hide();
      y->hide();
      z->setName("Size");
      break;
  }
  return p;
}

}  // namespace

void MarkerSelectionHandler::createProperties( const Picked&  /*obj*/, Property* parent_property )
{
  Property* group = new Property( "Marker " + marker_id_, getMarkerTypeName(marker_->getMessage()->type), "", parent_property );
  properties_.push_back( group );
=======
  return Ogre::Quaternion(marker_->getMessage()->pose.orientation.w,
                          marker_->getMessage()->pose.orientation.x,
                          marker_->getMessage()->pose.orientation.y,
                          marker_->getMessage()->pose.orientation.z);
}

void MarkerSelectionHandler::createProperties(const Picked& /*obj*/, Property* parent_property)
{
  Property* group = new Property("Marker " + marker_id_, QVariant(), "", parent_property);
  properties_.push_back(group);
>>>>>>> 60f29987

  position_property_ = new VectorProperty("Position", getPosition(), "", group);
  position_property_->setReadOnly(true);

  orientation_property_ = new QuaternionProperty("Orientation", getOrientation(), "", group);
  orientation_property_->setReadOnly(true);

  scale_property_ = createScaleProperty( *marker_->getMessage(), getScale(), group );
  scale_property_->setReadOnly( true );

  color_property_ = new ColorProperty( "Color", getColor(), "", group );
  color_property_->setReadOnly( true );

  group->expand();
}

void MarkerSelectionHandler::updateProperties()
{
<<<<<<< HEAD
  position_property_->setVector( getPosition() );
  orientation_property_->setQuaternion( getOrientation() );
  scale_property_->setVector( getScale() );
  color_property_->setColor( getColor() );
=======
  position_property_->setVector(getPosition());
  orientation_property_->setQuaternion(getOrientation());
>>>>>>> 60f29987
}

} // end namespace rviz<|MERGE_RESOLUTION|>--- conflicted
+++ resolved
@@ -43,20 +43,12 @@
 
 namespace rviz
 {
-<<<<<<< HEAD
-
-MarkerSelectionHandler::MarkerSelectionHandler( const MarkerBase* marker, const MarkerID& id, DisplayContext* context )
-  : SelectionHandler( context )
-  , marker_( marker )
-  , marker_id_( QString::fromStdString( id.first ) + "/" + QString::number( id.second ))
-=======
 MarkerSelectionHandler::MarkerSelectionHandler(const MarkerBase* marker,
-                                               MarkerID id,
+                                               const MarkerID& id,
                                                DisplayContext* context)
   : SelectionHandler(context)
   , marker_(marker)
   , marker_id_(QString::fromStdString(id.first) + "/" + QString::number(id.second))
->>>>>>> 60f29987
 {
 }
 
@@ -66,91 +58,75 @@
 
 Ogre::Vector3 MarkerSelectionHandler::getPosition() const
 {
-<<<<<<< HEAD
   return marker_->getPosition();
-=======
-  return Ogre::Vector3(marker_->getMessage()->pose.position.x, marker_->getMessage()->pose.position.y,
-                       marker_->getMessage()->pose.position.z);
->>>>>>> 60f29987
 }
 
 Ogre::Quaternion MarkerSelectionHandler::getOrientation() const
 {
-<<<<<<< HEAD
   return marker_->getOrientation();
 }
 
 Ogre::Vector3 MarkerSelectionHandler::getScale() const
 {
-  return Ogre::Vector3( marker_->getMessage()->scale.x,
-                        marker_->getMessage()->scale.y,
-                        marker_->getMessage()->scale.z );
+  return Ogre::Vector3(marker_->getMessage()->scale.x, marker_->getMessage()->scale.y,
+                       marker_->getMessage()->scale.z);
 }
 
 QColor MarkerSelectionHandler::getColor() const
 {
-  return QColor( (int)(marker_->getMessage()->color.r * 255),
-                 (int)(marker_->getMessage()->color.g * 255),
-                 (int)(marker_->getMessage()->color.b * 255),
-                 (int)(marker_->getMessage()->color.a * 255) );
+  return QColor((int)(marker_->getMessage()->color.r * 255), (int)(marker_->getMessage()->color.g * 255),
+                (int)(marker_->getMessage()->color.b * 255),
+                (int)(marker_->getMessage()->color.a * 255));
 }
 
-namespace {
-
-VectorProperty* createScaleProperty(const visualization_msgs::Marker& marker, const Ogre::Vector3 scale, Property* parent_property)
+namespace
+{
+VectorProperty* createScaleProperty(const visualization_msgs::Marker& marker,
+                                    const Ogre::Vector3 scale,
+                                    Property* parent_property)
 {
   VectorProperty* p = new VectorProperty("Scale", scale, "", parent_property);
-  Property *x = p->childAt(0);
-  Property *y = p->childAt(1);
-  Property *z = p->childAt(2);
+  Property* x = p->childAt(0);
+  Property* y = p->childAt(1);
+  Property* z = p->childAt(2);
   // Change scale dimension titles
-  switch (marker.type) {
-    case visualization_msgs::Marker::ARROW:
-      x->setName("Length");
-      y->setName("Width");
-      z->setName("Height");
-      break;
-    case visualization_msgs::Marker::CYLINDER:
-      z->setName("Height");
-      break;
-    case visualization_msgs::Marker::LINE_STRIP:
-    case visualization_msgs::Marker::LINE_LIST:
-      x->setName("Thickness");
-      y->hide();
-      z->hide();
-      break;
-    case visualization_msgs::Marker::POINTS:
-      x->setName("Width");
-      y->setName("Height");
-      z->hide();
-      break;
-    case visualization_msgs::Marker::TEXT_VIEW_FACING:
-      x->hide();
-      y->hide();
-      z->setName("Size");
-      break;
+  switch (marker.type)
+  {
+  case visualization_msgs::Marker::ARROW:
+    x->setName("Length");
+    y->setName("Width");
+    z->setName("Height");
+    break;
+  case visualization_msgs::Marker::CYLINDER:
+    z->setName("Height");
+    break;
+  case visualization_msgs::Marker::LINE_STRIP:
+  case visualization_msgs::Marker::LINE_LIST:
+    x->setName("Thickness");
+    y->hide();
+    z->hide();
+    break;
+  case visualization_msgs::Marker::POINTS:
+    x->setName("Width");
+    y->setName("Height");
+    z->hide();
+    break;
+  case visualization_msgs::Marker::TEXT_VIEW_FACING:
+    x->hide();
+    y->hide();
+    z->setName("Size");
+    break;
   }
   return p;
 }
 
-}  // namespace
-
-void MarkerSelectionHandler::createProperties( const Picked&  /*obj*/, Property* parent_property )
-{
-  Property* group = new Property( "Marker " + marker_id_, getMarkerTypeName(marker_->getMessage()->type), "", parent_property );
-  properties_.push_back( group );
-=======
-  return Ogre::Quaternion(marker_->getMessage()->pose.orientation.w,
-                          marker_->getMessage()->pose.orientation.x,
-                          marker_->getMessage()->pose.orientation.y,
-                          marker_->getMessage()->pose.orientation.z);
-}
+} // namespace
 
 void MarkerSelectionHandler::createProperties(const Picked& /*obj*/, Property* parent_property)
 {
-  Property* group = new Property("Marker " + marker_id_, QVariant(), "", parent_property);
+  Property* group = new Property("Marker " + marker_id_, getMarkerTypeName(marker_->getMessage()->type),
+                                 "", parent_property);
   properties_.push_back(group);
->>>>>>> 60f29987
 
   position_property_ = new VectorProperty("Position", getPosition(), "", group);
   position_property_->setReadOnly(true);
@@ -158,26 +134,21 @@
   orientation_property_ = new QuaternionProperty("Orientation", getOrientation(), "", group);
   orientation_property_->setReadOnly(true);
 
-  scale_property_ = createScaleProperty( *marker_->getMessage(), getScale(), group );
-  scale_property_->setReadOnly( true );
+  scale_property_ = createScaleProperty(*marker_->getMessage(), getScale(), group);
+  scale_property_->setReadOnly(true);
 
-  color_property_ = new ColorProperty( "Color", getColor(), "", group );
-  color_property_->setReadOnly( true );
+  color_property_ = new ColorProperty("Color", getColor(), "", group);
+  color_property_->setReadOnly(true);
 
   group->expand();
 }
 
 void MarkerSelectionHandler::updateProperties()
 {
-<<<<<<< HEAD
-  position_property_->setVector( getPosition() );
-  orientation_property_->setQuaternion( getOrientation() );
-  scale_property_->setVector( getScale() );
-  color_property_->setColor( getColor() );
-=======
   position_property_->setVector(getPosition());
   orientation_property_->setQuaternion(getOrientation());
->>>>>>> 60f29987
+  scale_property_->setVector(getScale());
+  color_property_->setColor(getColor());
 }
 
 } // end namespace rviz