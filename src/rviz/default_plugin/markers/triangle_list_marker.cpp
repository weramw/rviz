--- conflicted
+++ resolved
@@ -71,7 +71,7 @@
   Ogre::Quaternion orient;
   if (!transform(new_message, pos, orient, scale))
   {
-    scene_node_->setVisible( false );
+    scene_node_->setVisible(false);
     return;
   }
 
@@ -96,11 +96,8 @@
 
     ss << "Material";
     material_name_ = ss.str();
-<<<<<<< HEAD
-    material_ = Ogre::MaterialManager::getSingleton().create( material_name_, Ogre::ResourceGroupManager::DEFAULT_RESOURCE_GROUP_NAME );
-=======
-    material_ = Ogre::MaterialManager::getSingleton().create(material_name_, ROS_PACKAGE_NAME);
->>>>>>> 60f29987
+    material_ = Ogre::MaterialManager::getSingleton().create(
+        material_name_, Ogre::ResourceGroupManager::DEFAULT_RESOURCE_GROUP_NAME);
     material_->setReceiveShadows(false);
     material_->getTechnique(0)->setLightingEnabled(true);
     material_->setCullingMode(Ogre::CULL_NONE);
@@ -109,18 +106,6 @@
         new MarkerSelectionHandler(this, MarkerID(new_message->ns, new_message->id), context_));
   }
 
-<<<<<<< HEAD
-=======
-  Ogre::Vector3 pos, scale;
-  Ogre::Quaternion orient;
-  if (!transform(new_message, pos, orient, scale))
-  {
-    ROS_DEBUG("Unable to transform marker message");
-    scene_node_->setVisible(false);
-    return;
-  }
-
->>>>>>> 60f29987
   setPosition(pos);
   setOrientation(orient);
   scene_node_->setScale(scale);
