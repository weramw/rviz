--- conflicted
+++ resolved
@@ -450,16 +450,10 @@
   }
 }
 
-<<<<<<< HEAD
-sensor_msgs::PointCloud2Ptr MultiLayerDepth::generatePointCloudFromDepth(const sensor_msgs::ImageConstPtr& depth_msg,
-                                                                         const sensor_msgs::ImageConstPtr& color_msg,
-                                                                         sensor_msgs::CameraInfoConstPtr camera_info_msg)
-=======
 sensor_msgs::PointCloud2Ptr
-MultiLayerDepth::generatePointCloudFromDepth(sensor_msgs::ImageConstPtr depth_msg,
-                                             sensor_msgs::ImageConstPtr color_msg,
+MultiLayerDepth::generatePointCloudFromDepth(const sensor_msgs::ImageConstPtr& depth_msg,
+                                             const sensor_msgs::ImageConstPtr& color_msg,
                                              sensor_msgs::CameraInfoConstPtr camera_info_msg)
->>>>>>> 60f29987
 {
   // Add data to multi depth image
   sensor_msgs::PointCloud2Ptr point_cloud_out;
