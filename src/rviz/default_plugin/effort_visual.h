#ifndef EFFORT_VISUAL_H
#define EFFORT_VISUAL_H

<<<<<<< HEAD
#include <OgrePrerequisites.h>
=======
#include <sensor_msgs/JointState.h>

namespace Ogre
{
class Vector3;
class Quaternion;
}

namespace urdf
{
class Model;
}
>>>>>>> 60f29987

namespace rviz
{
class Arrow;
class BillboardLine;
<<<<<<< HEAD
}  // namespace rviz
=======
}
>>>>>>> 60f29987

namespace rviz
{
// Each instance of EffortVisual represents the visualization of a single
// sensor_msgs::Effort message.  Currently it just shows an arrow with
// the direction and magnitude of the acceleration vector, but could
// easily be expanded to include more of the message data.
class EffortVisual
{
public:
  // Constructor.  Creates the visual stuff and puts it into the
  // scene, but in an unconfigured state.
<<<<<<< HEAD
  EffortVisual(Ogre::SceneManager* scene_manager, Ogre::SceneNode* parent_node);

  // Destructor.  Removes the visual stuff from the scene.
  virtual ~EffortVisual();

  // set rainbow color
  void getRainbowColor(float value, Ogre::ColourValue& color);
  void setEffort(const std::string& joint_name, double effort, double max_effort);

  // set the pose of coordinates frame the each joint refers to.
  void setFramePosition(const std::string& joint_name, const Ogre::Vector3& position);
  void setFrameOrientation(const std::string& joint_name, const Ogre::Quaternion& orientation);

  void setFrameEnabled(const std::string& joint_name, const bool e);
=======
  EffortVisual(Ogre::SceneManager* scene_manager,
               Ogre::SceneNode* parent_node,
               boost::shared_ptr<urdf::Model> urdf_model);

  // Destructor.  Removes the visual stuff from the scene.
  virtual ~EffortVisual();

  // set rainbow color
  void getRainbowColor(float value, Ogre::ColourValue& color);
  // Configure the visual to show the data in the message.
  void setMessage(const sensor_msgs::JointStateConstPtr& msg);

  // Set the pose of the coordinate frame the message refers to.
  // These could be done inside setMessage(), but that would require
  // calls to FrameManager and error handling inside setMessage(),
  // which doesn't seem as clean.  This way EffortVisual is only
  // responsible for visualization.
  void setFramePosition(const Ogre::Vector3& position);
  void setFrameOrientation(const Ogre::Quaternion& orientation);

  // set the pose of coordinates frame the each joint refers to.
  void setFramePosition(const std::string joint_name, const Ogre::Vector3& position);
  void setFrameOrientation(const std::string joint_name, const Ogre::Quaternion& orientation);

  void setFrameEnabled(const std::string joint_name, const bool e);

  // Set the color and alpha of the visual, which are user-editable
  // parameters and therefore don't come from the Effort message.
  void setColor(float r, float g, float b, float a);
>>>>>>> 60f29987

  void setWidth(float w);

  void setScale(float s);

private:
  // The object implementing the effort circle
  std::map<std::string, rviz::BillboardLine*> effort_circle_;
  std::map<std::string, rviz::Arrow*> effort_arrow_;
  std::map<std::string, bool> effort_enabled_;
<<<<<<< HEAD

  Ogre::SceneManager* scene_manager_;
  Ogre::SceneNode* parent_node_;

  std::map<std::string, Ogre::Vector3> position_;
  std::map<std::string, Ogre::Quaternion> orientation_;

  float width_, scale_;
=======

  // A SceneNode whose pose is set to match the coordinate frame of
  // the Effort message header.
  Ogre::SceneNode* frame_node_;

  // The SceneManager, kept here only so the destructor can ask it to
  // destroy the ``frame_node_``.
  Ogre::SceneManager* scene_manager_;

  std::map<std::string, Ogre::Vector3> position_;
  std::map<std::string, Ogre::Quaternion> orientation_;

  float width_, scale_;

  // The object for urdf model
  boost::shared_ptr<urdf::Model> urdf_model_;
>>>>>>> 60f29987
};

}  // end namespace rviz

#endif  // EFFORT_VISUAL_H<|MERGE_RESOLUTION|>--- conflicted
+++ resolved
@@ -1,32 +1,13 @@
 #ifndef EFFORT_VISUAL_H
 #define EFFORT_VISUAL_H
 
-<<<<<<< HEAD
 #include <OgrePrerequisites.h>
-=======
-#include <sensor_msgs/JointState.h>
-
-namespace Ogre
-{
-class Vector3;
-class Quaternion;
-}
-
-namespace urdf
-{
-class Model;
-}
->>>>>>> 60f29987
 
 namespace rviz
 {
 class Arrow;
 class BillboardLine;
-<<<<<<< HEAD
-}  // namespace rviz
-=======
-}
->>>>>>> 60f29987
+} // namespace rviz
 
 namespace rviz
 {
@@ -39,7 +20,6 @@
 public:
   // Constructor.  Creates the visual stuff and puts it into the
   // scene, but in an unconfigured state.
-<<<<<<< HEAD
   EffortVisual(Ogre::SceneManager* scene_manager, Ogre::SceneNode* parent_node);
 
   // Destructor.  Removes the visual stuff from the scene.
@@ -54,37 +34,6 @@
   void setFrameOrientation(const std::string& joint_name, const Ogre::Quaternion& orientation);
 
   void setFrameEnabled(const std::string& joint_name, const bool e);
-=======
-  EffortVisual(Ogre::SceneManager* scene_manager,
-               Ogre::SceneNode* parent_node,
-               boost::shared_ptr<urdf::Model> urdf_model);
-
-  // Destructor.  Removes the visual stuff from the scene.
-  virtual ~EffortVisual();
-
-  // set rainbow color
-  void getRainbowColor(float value, Ogre::ColourValue& color);
-  // Configure the visual to show the data in the message.
-  void setMessage(const sensor_msgs::JointStateConstPtr& msg);
-
-  // Set the pose of the coordinate frame the message refers to.
-  // These could be done inside setMessage(), but that would require
-  // calls to FrameManager and error handling inside setMessage(),
-  // which doesn't seem as clean.  This way EffortVisual is only
-  // responsible for visualization.
-  void setFramePosition(const Ogre::Vector3& position);
-  void setFrameOrientation(const Ogre::Quaternion& orientation);
-
-  // set the pose of coordinates frame the each joint refers to.
-  void setFramePosition(const std::string joint_name, const Ogre::Vector3& position);
-  void setFrameOrientation(const std::string joint_name, const Ogre::Quaternion& orientation);
-
-  void setFrameEnabled(const std::string joint_name, const bool e);
-
-  // Set the color and alpha of the visual, which are user-editable
-  // parameters and therefore don't come from the Effort message.
-  void setColor(float r, float g, float b, float a);
->>>>>>> 60f29987
 
   void setWidth(float w);
 
@@ -95,7 +44,6 @@
   std::map<std::string, rviz::BillboardLine*> effort_circle_;
   std::map<std::string, rviz::Arrow*> effort_arrow_;
   std::map<std::string, bool> effort_enabled_;
-<<<<<<< HEAD
 
   Ogre::SceneManager* scene_manager_;
   Ogre::SceneNode* parent_node_;
@@ -104,26 +52,8 @@
   std::map<std::string, Ogre::Quaternion> orientation_;
 
   float width_, scale_;
-=======
-
-  // A SceneNode whose pose is set to match the coordinate frame of
-  // the Effort message header.
-  Ogre::SceneNode* frame_node_;
-
-  // The SceneManager, kept here only so the destructor can ask it to
-  // destroy the ``frame_node_``.
-  Ogre::SceneManager* scene_manager_;
-
-  std::map<std::string, Ogre::Vector3> position_;
-  std::map<std::string, Ogre::Quaternion> orientation_;
-
-  float width_, scale_;
-
-  // The object for urdf model
-  boost::shared_ptr<urdf::Model> urdf_model_;
->>>>>>> 60f29987
 };
 
-}  // end namespace rviz
+} // end namespace rviz
 
-#endif  // EFFORT_VISUAL_H+#endif // EFFORT_VISUAL_H