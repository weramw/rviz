--- conflicted
+++ resolved
@@ -584,39 +584,7 @@
   bool has_parent = tf->_getParent(frame->name_, ros::Time(), frame->parent_);
   if (has_parent)
   {
-<<<<<<< HEAD
-    // If this frame has no tree property or the parent has changed,
-    if (!frame->tree_property_ || old_parent != frame->parent_)
-    {
-      // Look up the new parent.
-      M_FrameInfo::iterator parent_it = frames_.find(frame->parent_);
-      if (parent_it != frames_.end())
-      {
-        FrameInfo* parent = parent_it->second;
-
-        // If the parent has a tree property, make a new tree property for this frame.
-        if (parent->tree_property_)
-        {
-          if (!frame->tree_property_)
-          {
-            frame->tree_property_ = new Property(QString::fromStdString(frame->name_), QVariant(), "",
-                                                 parent->tree_property_);
-          }
-          else
-          {
-            frame->tree_property_->setParent(parent->tree_property_);
-            frame->tree_property_->setName(QString::fromStdString(frame->name_));
-            frame->tree_property_->setValue(QVariant());
-            frame->tree_property_->setDescription("");
-          }
-        }
-      }
-    }
-
     geometry_msgs::TransformStamped transform;
-=======
-    tf::StampedTransform transform;
->>>>>>> faf86db5
     try
     {
       transform = tf->lookupTransform(frame->parent_, frame->name_, ros::Time());
