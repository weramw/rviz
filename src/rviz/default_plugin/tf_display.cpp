--- conflicted
+++ resolved
@@ -175,22 +175,14 @@
   scale_property_ =
       new FloatProperty("Marker Scale", 1, "Scaling factor for all names, axes and arrows.", this);
 
-<<<<<<< HEAD
   alpha_property_ = new FloatProperty("Marker Alpha", 1, "Alpha channel value for all axes.", this);
   alpha_property_->setMin(0);
   alpha_property_->setMax(1);
 
-  update_rate_property_ =
-      new FloatProperty("Update Interval", 0,
-                        "The interval, in seconds, at which to update the frame transforms. "
-                        "0 means to do so every update cycle.",
-                        this);
-=======
   update_rate_property_ = new FloatProperty("Update Interval", 0,
                                             "The interval, in seconds, at which to update the frame "
                                             "transforms. 0 means to do so every update cycle.",
                                             this);
->>>>>>> 8bd56fb9
   update_rate_property_->setMin(0);
 
   frame_timeout_property_ = new FloatProperty(
