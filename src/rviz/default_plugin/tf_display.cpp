--- conflicted
+++ resolved
@@ -52,31 +52,19 @@
 class FrameSelectionHandler : public SelectionHandler
 {
 public:
-<<<<<<< HEAD
-  FrameSelectionHandler( FrameInfo* frame, DisplayContext* context );
-  ~FrameSelectionHandler() override {}
-=======
-  FrameSelectionHandler(FrameInfo* frame, TFDisplay* display, DisplayContext* context);
+  FrameSelectionHandler(FrameInfo* frame, DisplayContext* context);
   ~FrameSelectionHandler() override
   {
   }
->>>>>>> 60f29987
 
   void createProperties(const Picked& obj, Property* parent_property) override;
   void destroyProperties(const Picked& obj, Property* parent_property) override;
 
   bool getEnabled();
-<<<<<<< HEAD
-  void setEnabled( bool enabled );
-  void setParentName( const std::string& parent_name );
-  void setPosition( const Ogre::Vector3& position );
-  void setOrientation( const Ogre::Quaternion& orientation );
-=======
   void setEnabled(bool enabled);
-  void setParentName(std::string parent_name);
+  void setParentName(const std::string& parent_name);
   void setPosition(const Ogre::Vector3& position);
   void setOrientation(const Ogre::Quaternion& orientation);
->>>>>>> 60f29987
 
 private:
   FrameInfo* frame_;
@@ -87,28 +75,14 @@
   QuaternionProperty* orientation_property_;
 };
 
-<<<<<<< HEAD
-FrameSelectionHandler::FrameSelectionHandler(FrameInfo* frame, DisplayContext* context )
-  : SelectionHandler( context )
-  , frame_( frame )
-  , category_property_( nullptr )
-  , enabled_property_( nullptr )
-  , parent_property_( nullptr )
-  , position_property_( nullptr )
-  , orientation_property_( nullptr )
-=======
-FrameSelectionHandler::FrameSelectionHandler(FrameInfo* frame,
-                                             TFDisplay* display,
-                                             DisplayContext* context)
+FrameSelectionHandler::FrameSelectionHandler(FrameInfo* frame, DisplayContext* context)
   : SelectionHandler(context)
   , frame_(frame)
-  , display_(display)
   , category_property_(nullptr)
   , enabled_property_(nullptr)
   , parent_property_(nullptr)
   , position_property_(nullptr)
   , orientation_property_(nullptr)
->>>>>>> 60f29987
 {
 }
 
@@ -158,11 +132,7 @@
   }
 }
 
-<<<<<<< HEAD
-void FrameSelectionHandler::setParentName( const std::string& parent_name )
-=======
-void FrameSelectionHandler::setParentName(std::string parent_name)
->>>>>>> 60f29987
+void FrameSelectionHandler::setParentName(const std::string& parent_name)
 {
   if (parent_property_)
   {
@@ -205,22 +175,15 @@
   scale_property_ =
       new FloatProperty("Marker Scale", 1, "Scaling factor for all names, axes and arrows.", this);
 
-<<<<<<< HEAD
-  alpha_property_ = new FloatProperty( "Marker Alpha", 1, "Alpha channel value for all axes.", this );
-  alpha_property_->setMin( 0 );
-  alpha_property_->setMax( 1 );
-
-  update_rate_property_ = new FloatProperty( "Update Interval", 0,
-                                             "The interval, in seconds, at which to update the frame transforms.  0 means to do so every update cycle.",
-                                             this );
-  update_rate_property_->setMin( 0 );
-=======
+  alpha_property_ = new FloatProperty("Marker Alpha", 1, "Alpha channel value for all axes.", this);
+  alpha_property_->setMin(0);
+  alpha_property_->setMax(1);
+
   update_rate_property_ =
       new FloatProperty("Update Interval", 0, "The interval, in seconds, at which to update the frame "
                                               "transforms.  0 means to do so every update cycle.",
                         this);
   update_rate_property_->setMin(0);
->>>>>>> 60f29987
 
   frame_timeout_property_ = new FloatProperty(
       "Frame Timeout", 15,
@@ -401,21 +364,7 @@
 {
   typedef std::vector<std::string> V_string;
   V_string frames;
-<<<<<<< HEAD
-  context_->getTF2BufferPtr()->_getFrameStrings( frames );
-=======
-// TODO(wjwwood): remove this and use tf2 interface instead
-#ifndef _WIN32
-#pragma GCC diagnostic push
-#pragma GCC diagnostic ignored "-Wdeprecated-declarations"
-#endif
-
-  context_->getTFClient()->getFrameStrings(frames);
-
-#ifndef _WIN32
-#pragma GCC diagnostic pop
-#endif
->>>>>>> 60f29987
+  context_->getTF2BufferPtr()->_getFrameStrings(frames);
   std::sort(frames.begin(), frames.end());
 
   S_FrameInfo current_frames;
@@ -471,17 +420,10 @@
 
   info->name_ = frame;
   info->last_update_ = ros::Time::now();
-<<<<<<< HEAD
-  info->axes_ = new Axes( scene_manager_, axes_node_, 0.2, 0.02 );
-  info->axes_->getSceneNode()->setVisible( show_axes_property_->getBool() );
-  info->selection_handler_.reset( new FrameSelectionHandler( info, context_ ));
-  info->selection_handler_->addTrackedObjects( info->axes_->getSceneNode() );
-=======
   info->axes_ = new Axes(scene_manager_, axes_node_, 0.2, 0.02);
   info->axes_->getSceneNode()->setVisible(show_axes_property_->getBool());
-  info->selection_handler_.reset(new FrameSelectionHandler(info, this, context_));
+  info->selection_handler_.reset(new FrameSelectionHandler(info, context_));
   info->selection_handler_->addTrackedObjects(info->axes_->getSceneNode());
->>>>>>> 60f29987
 
   info->name_text_ = new MovableText(frame, "Liberation Sans", 0.1);
   info->name_text_->setTextAlignment(MovableText::H_CENTER, MovableText::V_BELOW);
@@ -545,31 +487,13 @@
 
 void TFDisplay::updateFrame(FrameInfo* frame)
 {
-<<<<<<< HEAD
   auto tf = context_->getTF2BufferPtr();
   tf2::CompactFrameID target_id = tf->_lookupFrameNumber(fixed_frame_.toStdString());
   tf2::CompactFrameID source_id = tf->_lookupFrameNumber(frame->name_);
 
   // Check last received time so we can grey out/fade out frames that have stopped being published
   ros::Time latest_time;
-  tf->_getLatestCommonTime( target_id, source_id, latest_time, nullptr );
-=======
-// TODO(wjwwood): remove this and use tf2 interface instead
-#ifndef _WIN32
-#pragma GCC diagnostic push
-#pragma GCC diagnostic ignored "-Wdeprecated-declarations"
-#endif
-
-  tf::TransformListener* tf = context_->getTFClient();
-
-#ifndef _WIN32
-#pragma GCC diagnostic pop
-#endif
-
-  // Check last received time so we can grey out/fade out frames that have stopped being published
-  ros::Time latest_time;
-  tf->getLatestCommonTime(fixed_frame_.toStdString(), frame->name_, latest_time, nullptr);
->>>>>>> 60f29987
+  tf->_getLatestCommonTime(target_id, source_id, latest_time, nullptr);
 
   if ((latest_time != frame->last_time_to_fixed_) || (latest_time == ros::Time()))
   {
@@ -648,13 +572,9 @@
   frame->axes_->setOrientation(orientation);
   frame->axes_->getSceneNode()->setVisible(show_axes_property_->getBool() && frame_enabled);
   float scale = scale_property_->getFloat();
-<<<<<<< HEAD
-  frame->axes_->setScale( Ogre::Vector3( scale, scale, scale ));
+  frame->axes_->setScale(Ogre::Vector3(scale, scale, scale));
   float alpha = alpha_property_->getFloat();
-  frame->axes_->updateAlpha( alpha );
-=======
-  frame->axes_->setScale(Ogre::Vector3(scale, scale, scale));
->>>>>>> 60f29987
+  frame->axes_->updateAlpha(alpha);
 
   frame->name_node_->setPosition(position);
   frame->name_node_->setVisible(show_names_property_->getBool() && frame_enabled);
@@ -665,13 +585,8 @@
 
   std::string old_parent = frame->parent_;
   frame->parent_.clear();
-<<<<<<< HEAD
-  bool has_parent = tf->_getParent( frame->name_, ros::Time(), frame->parent_ );
-  if( has_parent )
-=======
-  bool has_parent = tf->getParent(frame->name_, ros::Time(), frame->parent_);
+  bool has_parent = tf->_getParent(frame->name_, ros::Time(), frame->parent_);
   if (has_parent)
->>>>>>> 60f29987
   {
     // If this frame has no tree property or the parent has changed,
     if (!frame->tree_property_ || old_parent != frame->parent_)
@@ -701,60 +616,27 @@
       }
     }
 
-<<<<<<< HEAD
     geometry_msgs::TransformStamped transform;
-    try {
+    try
+    {
       transform = tf->lookupTransform(frame->parent_, frame->name_, ros::Time());
     }
-    catch(tf2::TransformException& e)
-    {
-      ROS_DEBUG( "Error transforming frame '%s' (parent of '%s') to frame '%s'",
-                 frame->parent_.c_str(), frame->name_.c_str(), qPrintable( fixed_frame_ ) );
+    catch (tf2::TransformException& e)
+    {
+      ROS_DEBUG("Error transforming frame '%s' (parent of '%s') to frame '%s'", frame->parent_.c_str(),
+                frame->name_.c_str(), qPrintable(fixed_frame_));
       transform.transform.rotation.w = 1.0;
     }
 
     // get the position/orientation relative to the parent frame
     const auto& translation = transform.transform.translation;
     const auto& quat = transform.transform.rotation;
-    Ogre::Vector3 relative_position( translation.x, translation.y, translation.z );
-    Ogre::Quaternion relative_orientation( quat.w, quat.x, quat.y, quat.z );
-    frame->rel_position_property_->setVector( relative_position );
-    frame->rel_orientation_property_->setQuaternion( relative_orientation );
-
-    if( show_arrows_property_->getBool() )
-=======
-    tf::StampedTransform transform;
-    try
-    {
-// TODO(wjwwood): remove this and use tf2 interface instead
-#ifndef _WIN32
-#pragma GCC diagnostic push
-#pragma GCC diagnostic ignored "-Wdeprecated-declarations"
-#endif
-
-      auto tf_client = context_->getFrameManager()->getTFClientPtr();
-
-#ifndef _WIN32
-#pragma GCC diagnostic pop
-#endif
-      tf_client->lookupTransform(frame->parent_, frame->name_, ros::Time(0), transform);
-    }
-    catch (tf::TransformException& e)
-    {
-      ROS_DEBUG("Error transforming frame '%s' (parent of '%s') to frame '%s'", frame->parent_.c_str(),
-                frame->name_.c_str(), qPrintable(fixed_frame_));
-    }
-
-    // get the position/orientation relative to the parent frame
-    Ogre::Vector3 relative_position(transform.getOrigin().x(), transform.getOrigin().y(),
-                                    transform.getOrigin().z());
-    Ogre::Quaternion relative_orientation(transform.getRotation().w(), transform.getRotation().x(),
-                                          transform.getRotation().y(), transform.getRotation().z());
+    Ogre::Vector3 relative_position(translation.x, translation.y, translation.z);
+    Ogre::Quaternion relative_orientation(quat.w, quat.x, quat.y, quat.z);
     frame->rel_position_property_->setVector(relative_position);
     frame->rel_orientation_property_->setQuaternion(relative_orientation);
 
     if (show_arrows_property_->getBool())
->>>>>>> 60f29987
     {
       Ogre::Vector3 parent_position;
       Ogre::Quaternion parent_orientation;
@@ -830,13 +712,8 @@
   context_->getSelectionManager()->removeObject(frame->axes_coll_);
   delete frame->parent_arrow_;
   delete frame->name_text_;
-<<<<<<< HEAD
-  scene_manager_->destroySceneNode( frame->name_node_ );
-  if( delete_properties )
-=======
-  scene_manager_->destroySceneNode(frame->name_node_->getName());
+  scene_manager_->destroySceneNode(frame->name_node_);
   if (delete_properties)
->>>>>>> 60f29987
   {
     delete frame->enabled_property_;
     delete frame->tree_property_;
