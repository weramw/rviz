#ifndef EFFORT_DISPLAY_H
#define EFFORT_DISPLAY_H

#ifndef Q_MOC_RUN
#include <boost/circular_buffer.hpp>
#endif

#include <sensor_msgs/JointState.h>
#include <rviz/message_filter_display.h>

namespace Ogre
{
class SceneNode;
}

namespace rviz
{
class FloatProperty;
class IntProperty;
class StringProperty;
class CategoryProperty;
class BoolProperty;
<<<<<<< HEAD
}  // namespace rviz
=======
class RosTopicProperty;
}
>>>>>>> 60f29987

namespace urdf
{
class Model;
}
<<<<<<< HEAD
=======

// MessageFilter to support message with out frame_id
// https://code.ros.org/trac/ros-pkg/ticket/5467
namespace tf
{
#ifdef TF_MESSAGEFILTER_DEBUG
#undef TF_MESSAGEFILTER_DEBUG
#endif
#define TF_MESSAGEFILTER_DEBUG(fmt, ...)                                                                \
  ROS_DEBUG_NAMED("message_filter", "MessageFilter [target=%s]: " fmt, getTargetFramesString().c_str(), \
                  __VA_ARGS__)

#ifdef TF_MESSAGEFILTER_WARN
#undef TF_MESSAGEFILTER_WARN
#endif
#define TF_MESSAGEFILTER_WARN(fmt, ...)                                                                 \
  ROS_WARN_NAMED("message_filter", "MessageFilter [target=%s]: " fmt, getTargetFramesString().c_str(),  \
                 __VA_ARGS__)

class MessageFilterJointState : public MessageFilter<sensor_msgs::JointState>
{
  typedef sensor_msgs::JointState M;

public:
  typedef boost::shared_ptr<M const> MConstPtr;
  typedef ros::MessageEvent<M const> MEvent;
  typedef boost::function<void(const MConstPtr&, FilterFailureReason)> FailureCallback;
  typedef boost::signals2::signal<void(const MConstPtr&, FilterFailureReason)> FailureSignal;

  // If you hit this assert your message does not have a header, or does not have the HasHeader trait
  // defined for it
  ROS_STATIC_ASSERT(ros::message_traits::HasHeader<M>::value);

  /**
   * \brief Constructor
   *
   * \param tf The tf::Transformer this filter should use
   * \param target_frame The frame this filter should attempt to transform to.  To use multiple frames,
   * pass an empty string here and use the setTargetFrames() function.
   * \param queue_size The number of messages to queue up before throwing away old ones.  0 means
   * infinite (dangerous).
   * \param nh The NodeHandle to use for any necessary operations
   * \param max_rate The maximum rate to check for newly transformable messages
   */
  MessageFilterJointState(Transformer& tf,
                          const std::string& target_frame,
                          uint32_t queue_size,
                          ros::NodeHandle nh = ros::NodeHandle(),
                          ros::Duration max_rate = ros::Duration(0.01))
    : MessageFilter<sensor_msgs::JointState>(tf, target_frame, queue_size, nh, max_rate)
    , tf_(tf)
    , nh_(nh)
    , max_rate_(max_rate)
    , queue_size_(queue_size)
  {
    init();

    setTargetFrame(target_frame);
  }

  /**
   * \brief Constructor
   *
   * \param f The filter to connect this filter's input to.  Often will be a message_filters::Subscriber.
   * \param tf The tf::Transformer this filter should use
   * \param target_frame The frame this filter should attempt to transform to.  To use multiple frames,
   * pass an empty string here and use the setTargetFrames() function.
   * \param queue_size The number of messages to queue up before throwing away old ones.  0 means
   * infinite (dangerous).
   * \param nh The NodeHandle to use for any necessary operations
   * \param max_rate The maximum rate to check for newly transformable messages
   */
  template <class F>
  MessageFilterJointState(F& f,
                          Transformer& tf,
                          const std::string& target_frame,
                          uint32_t queue_size,
                          ros::NodeHandle nh = ros::NodeHandle(),
                          ros::Duration max_rate = ros::Duration(0.01))
    : MessageFilter<sensor_msgs::JointState>(f, tf, target_frame, queue_size, nh, max_rate)
    , tf_(tf)
    , nh_(nh)
    , max_rate_(max_rate)
    , queue_size_(queue_size)
  {
    init();

    setTargetFrame(target_frame);

    connectInput(f);
  }

  /**
   * \brief Connect this filter's input to another filter's output.  If this filter is already connected,
   * disconnects first.
   */
  template <class F>
  void connectInput(F& f)
  {
    message_connection_.disconnect();
    message_connection_ = f.registerCallback(&MessageFilterJointState::incomingMessage, this);
  }

  /**
   * \brief Destructor
   */
  ~MessageFilterJointState() override
  {
    message_connection_.disconnect();
    tf_.removeTransformsChangedListener(tf_connection_);

    clear();

    TF_MESSAGEFILTER_DEBUG(
        "Successful Transforms: %llu, Failed Transforms: %llu, Discarded due to age: %llu, Transform "
        "messages received: %llu, Messages received: %llu, Total dropped: %llu",
        (long long unsigned int)successful_transform_count_,
        (long long unsigned int)failed_transform_count_,
        (long long unsigned int)failed_out_the_back_count_,
        (long long unsigned int)transform_message_count_,
        (long long unsigned int)incoming_message_count_, (long long unsigned int)dropped_message_count_);
  }

  /**
   * \brief Set the frame you need to be able to transform to before getting a message callback
   */
  void setTargetFrame(const std::string& target_frame) override
  {
    std::vector<std::string> frames;
    frames.push_back(target_frame);
    setTargetFrames(frames);
  }

  /**
   * \brief Set the frames you need to be able to transform to before getting a message callback
   */
  void setTargetFrames(const std::vector<std::string>& target_frames) override
  {
    boost::mutex::scoped_lock list_lock(messages_mutex_);
    boost::mutex::scoped_lock string_lock(target_frames_string_mutex_);

    target_frames_ = target_frames;

    std::stringstream ss;
    for (std::vector<std::string>::iterator it = target_frames_.begin(); it != target_frames_.end(); ++it)
    {
      *it = tf::resolve(tf_.getTFPrefix(), *it);
      ss << *it << " ";
    }
    target_frames_string_ = ss.str();
  }
  /**
   * \brief Get the target frames as a string for debugging
   */
  std::string getTargetFramesString()
  {
    boost::mutex::scoped_lock lock(target_frames_string_mutex_);
    return target_frames_string_;
  };

  /**
   * \brief Set the required tolerance for the notifier to return true
   */
  void setTolerance(const ros::Duration& tolerance) override
  {
    time_tolerance_ = tolerance;
  }

  /**
   * \brief Clear any messages currently in the queue
   */
  void clear() override
  {
    boost::mutex::scoped_lock lock(messages_mutex_);

    TF_MESSAGEFILTER_DEBUG("%s", "Cleared");

    messages_.clear();
    message_count_ = 0;

    warned_about_unresolved_name_ = false;
    warned_about_empty_frame_id_ = false;
  }

  void add(const MEvent& evt)
  {
    boost::mutex::scoped_lock lock(messages_mutex_);

    testMessages();

    if (!testMessage(evt))
    {
      // If this message is about to push us past our queue size, erase the oldest message
      if (queue_size_ != 0 && message_count_ + 1 > queue_size_)
      {
        ++dropped_message_count_;
        const MEvent& front = messages_.front();
        TF_MESSAGEFILTER_DEBUG(
            "Removed oldest message because buffer is full, count now %d (frame_id=%s, stamp=%f)",
            message_count_, front.getMessage()->header.frame_id.c_str(),
            front.getMessage()->header.stamp.toSec());
        signalFailure(messages_.front(), filter_failure_reasons::Unknown);

        messages_.pop_front();
        --message_count_;
      }

      // Add the message to our list
      messages_.push_back(evt);
      ++message_count_;
    }

    TF_MESSAGEFILTER_DEBUG("Added message in frame %s at time %.3f, count now %d",
                           evt.getMessage()->header.frame_id.c_str(),
                           evt.getMessage()->header.stamp.toSec(), message_count_);

    ++incoming_message_count_;
  }

  /**
   * \brief Manually add a message into this filter.
   * \note If the message (or any other messages in the queue) are immediately transformable this will
   * immediately call through to the output callback, possibly
   * multiple times
   */
  void add(const MConstPtr& message)
  {
    boost::shared_ptr<std::map<std::string, std::string> > header(new std::map<std::string, std::string>);
    (*header)["callerid"] = "unknown";
    add(MEvent(message, header, ros::Time::now()));
  }

  /**
   * \brief Register a callback to be called when a message is about to be dropped
   * \param callback The callback to call
   */
  message_filters::Connection registerFailureCallback(const FailureCallback& callback)
  {
    boost::mutex::scoped_lock lock(failure_signal_mutex_);
    return message_filters::Connection(boost::bind(&MessageFilterJointState::disconnectFailure, this, _1),
                                       failure_signal_.connect(callback));
  }

  void setQueueSize(uint32_t new_queue_size) override
  {
    queue_size_ = new_queue_size;
  }

  uint32_t getQueueSize() override
  {
    return queue_size_;
  }

private:
  void init()
  {
    message_count_ = 0;
    new_transforms_ = false;
    successful_transform_count_ = 0;
    failed_transform_count_ = 0;
    failed_out_the_back_count_ = 0;
    transform_message_count_ = 0;
    incoming_message_count_ = 0;
    dropped_message_count_ = 0;
    time_tolerance_ = ros::Duration(0.0);
    warned_about_unresolved_name_ = false;
    warned_about_empty_frame_id_ = false;

    tf_connection_ =
        tf_.addTransformsChangedListener(boost::bind(&MessageFilterJointState::transformsChanged, this));

    max_rate_timer_ = nh_.createTimer(max_rate_, &MessageFilterJointState::maxRateTimerCallback, this);
  }

  typedef std::list<MEvent> L_Event;

  bool testMessage(const MEvent& evt)
  {
    const MConstPtr& message = evt.getMessage();
    std::string callerid = evt.getPublisherName();
    std::string frame_id = ros::message_traits::FrameId<M>::value(*message);
    ros::Time stamp = ros::message_traits::TimeStamp<M>::value(*message);

    // FIXED
    if (frame_id.empty())
      frame_id = *(target_frames_.begin());
    // Throw out messages which have an empty frame_id
    if (frame_id.empty())
    {
      if (!warned_about_empty_frame_id_)
      {
        warned_about_empty_frame_id_ = true;
        TF_MESSAGEFILTER_WARN(
            "Discarding message from [%s] due to empty frame_id.  This message will only print once.",
            callerid.c_str());
      }
      signalFailure(evt, filter_failure_reasons::EmptyFrameID);
      return true;
    }

    if (frame_id[0] != '/')
    {
      std::string unresolved = frame_id;
      frame_id = tf::resolve(tf_.getTFPrefix(), frame_id);

      if (!warned_about_unresolved_name_)
      {
        warned_about_unresolved_name_ = true;
        ROS_WARN("Message from [%s] has a non-fully-qualified frame_id [%s]. Resolved locally to [%s].  "
                 "This is will likely not work in multi-robot systems.  This message will only print "
                 "once.",
                 callerid.c_str(), unresolved.c_str(), frame_id.c_str());
      }
    }

    // Throw out messages which are too old
    //! \todo combine getLatestCommonTime call with the canTransform call
    for (std::vector<std::string>::iterator target_it = target_frames_.begin();
         target_it != target_frames_.end(); ++target_it)
    {
      const std::string& target_frame = *target_it;

      if (target_frame != frame_id && stamp != ros::Time(0))
      {
        ros::Time latest_transform_time;

        tf_.getLatestCommonTime(frame_id, target_frame, latest_transform_time, nullptr);
        if (stamp + tf_.getCacheLength() < latest_transform_time)
        {
          ++failed_out_the_back_count_;
          ++dropped_message_count_;
          TF_MESSAGEFILTER_DEBUG(
              "Discarding Message, in frame %s, Out of the back of Cache Time(stamp: %.3f + "
              "cache_length: %.3f < latest_transform_time %.3f.  Message Count now: %d",
              message->header.frame_id.c_str(), message->header.stamp.toSec(),
              tf_.getCacheLength().toSec(), latest_transform_time.toSec(), message_count_);

          last_out_the_back_stamp_ = stamp;
          last_out_the_back_frame_ = frame_id;

          signalFailure(evt, filter_failure_reasons::OutTheBack);
          return true;
        }
      }
    }

    bool ready = !target_frames_.empty();
    for (std::vector<std::string>::iterator target_it = target_frames_.begin();
         ready && target_it != target_frames_.end(); ++target_it)
    {
      std::string& target_frame = *target_it;
      if (time_tolerance_ != ros::Duration(0.0))
      {
        ready = ready && (tf_.canTransform(target_frame, frame_id, stamp) &&
                          tf_.canTransform(target_frame, frame_id, stamp + time_tolerance_));
      }
      else
      {
        ready = ready && tf_.canTransform(target_frame, frame_id, stamp);
      }
    }

    if (ready)
    {
      TF_MESSAGEFILTER_DEBUG("Message ready in frame %s at time %.3f, count now %d", frame_id.c_str(),
                             stamp.toSec(), message_count_);

      ++successful_transform_count_;

      signalMessage(evt);
    }
    else
    {
      ++failed_transform_count_;
    }

    return ready;
  }

  void testMessages()
  {
    if (!messages_.empty() && getTargetFramesString() == " ")
    {
      ROS_WARN_NAMED("message_notifier", "MessageFilter [target=%s]: empty target frame",
                     getTargetFramesString().c_str());
    }

    int i = 0;

    L_Event::iterator it = messages_.begin();
    for (; it != messages_.end(); ++i)
    {
      MEvent& evt = *it;

      if (testMessage(evt))
      {
        --message_count_;
        it = messages_.erase(it);
      }
      else
      {
        ++it;
      }
    }
  }

  void maxRateTimerCallback(const ros::TimerEvent& /*unused*/)
  {
    boost::mutex::scoped_lock list_lock(messages_mutex_);
    if (new_transforms_)
    {
      testMessages();
      new_transforms_ = false;
    }

    checkFailures();
  }

  /**
   * \brief Callback that happens when we receive a message on the message topic
   */
  void incomingMessage(const ros::MessageEvent<M const>& evt)
  {
    add(evt);
  }

  void transformsChanged()
  {
    new_transforms_ = true;

    ++transform_message_count_;
  }

  void checkFailures()
  {
    if (next_failure_warning_.isZero())
    {
      next_failure_warning_ = ros::Time::now() + ros::Duration(15);
    }

    if (ros::Time::now() >= next_failure_warning_)
    {
      if (incoming_message_count_ - message_count_ == 0)
      {
        return;
      }

      double dropped_pct =
          (double)dropped_message_count_ / (double)(incoming_message_count_ - message_count_);
      if (dropped_pct > 0.95)
      {
        TF_MESSAGEFILTER_WARN("Dropped %.2f%% of messages so far. Please turn the [%s.message_notifier] "
                              "rosconsole logger to DEBUG for more information.",
                              dropped_pct * 100, ROSCONSOLE_DEFAULT_NAME);
        next_failure_warning_ = ros::Time::now() + ros::Duration(60);

        if ((double)failed_out_the_back_count_ / (double)dropped_message_count_ > 0.5)
        {
          TF_MESSAGEFILTER_WARN("  The majority of dropped messages were due to messages growing older "
                                "than the TF cache time.  The last message's timestamp was: %f, and the "
                                "last frame_id was: %s",
                                last_out_the_back_stamp_.toSec(), last_out_the_back_frame_.c_str());
        }
      }
    }
  }

  void disconnectFailure(const message_filters::Connection& c)
  {
    boost::mutex::scoped_lock lock(failure_signal_mutex_);
    c.getBoostConnection().disconnect();
  }

  void signalFailure(const MEvent& evt, FilterFailureReason reason)
  {
    boost::mutex::scoped_lock lock(failure_signal_mutex_);
    failure_signal_(evt.getMessage(), reason);
  }

  Transformer& tf_;    ///< The Transformer used to determine if transformation data is available
  ros::NodeHandle nh_; ///< The node used to subscribe to the topic
  ros::Duration max_rate_;
  ros::Timer max_rate_timer_;
  std::vector<std::string>
      target_frames_; ///< The frames we need to be able to transform to before a message is ready
  std::string target_frames_string_;
  boost::mutex target_frames_string_mutex_;
  uint32_t queue_size_; ///< The maximum number of messages we queue up

  L_Event messages_;       ///< The message list
  uint32_t message_count_; ///< The number of messages in the list. (messages_.size() has linear cost)
  boost::mutex messages_mutex_; ///< The mutex used for locking message list operations

  bool new_messages_;            ///< Used to skip waiting on new_data_
  volatile bool new_transforms_; ///< Used to skip waiting on new_data_ if new transforms have come in
                                 /// while calling back or transforming data

  bool warned_about_unresolved_name_;
  bool warned_about_empty_frame_id_;

  uint64_t successful_transform_count_;
  uint64_t failed_transform_count_;
  uint64_t failed_out_the_back_count_;
  uint64_t transform_message_count_;
  uint64_t incoming_message_count_;
  uint64_t dropped_message_count_;

  ros::Time last_out_the_back_stamp_;
  std::string last_out_the_back_frame_;

  ros::Time next_failure_warning_;

  ros::Duration time_tolerance_; ///< Provide additional tolerance on time for messages which are stamped
                                 /// but can have associated duration

  boost::signals2::connection tf_connection_;
  message_filters::Connection message_connection_;

  FailureSignal failure_signal_;
  boost::mutex failure_signal_mutex_;
};
} // namespace tf
>>>>>>> 60f29987

#ifndef Q_MOC_RUN
#include <message_filters/subscriber.h>
#endif

#include <rviz/message_filter_display.h>

namespace rviz
{
<<<<<<< HEAD
class JointInfo : public QObject
{
  Q_OBJECT
=======
/** @brief Display subclass using a tf::MessageFilter, templated on the ROS message type.
 *
 * This class brings together some common things used in many Display
 * types.  It has a tf::MessageFilter to filter incoming messages, and
 * it handles subscribing and unsubscribing when the display is
 * enabled or disabled.  It also has an Ogre::SceneNode which  */
class MessageFilterJointStateDisplay : public _RosTopicDisplay
{
  // No Q_OBJECT macro here, moc does not support Q_OBJECT in a templated class.
>>>>>>> 60f29987
public:
  JointInfo(const std::string& name, rviz::Property* parent_category);
  ~JointInfo();

<<<<<<< HEAD
  void setEffort(double e);
  inline double getEffort() { return effort_; }
  void setMaxEffort(double m);
  inline double getMaxEffort() { return max_effort_; }
  bool getEnabled() const;

  ros::Time last_update_;

public Q_SLOTS:
  void updateVisibility();

private:
  std::string name_;
  double effort_, max_effort_;

  rviz::Property* category_;
  rviz::FloatProperty* effort_property_;
  rviz::FloatProperty* max_effort_property_;
};

typedef std::set<JointInfo*> S_JointInfo;
typedef std::vector<std::string> V_string;

class EffortVisual;

class EffortDisplay : public rviz::MessageFilterDisplay<sensor_msgs::JointState>
{
  Q_OBJECT
public:
  EffortDisplay();
  virtual ~EffortDisplay();

  // Overrides of public virtual functions from the Display class.
  virtual void onInitialize();
  virtual void reset();
=======
  MessageFilterJointStateDisplay() : tf_filter_(nullptr), messages_received_(0)
  {
    QString message_type =
        QString::fromStdString(ros::message_traits::datatype<sensor_msgs::JointState>());
    topic_property_->setMessageType(message_type);
    topic_property_->setDescription(message_type + " topic to subscribe to.");
  }

  void onInitialize() override
  {
// TODO(wjwwood): remove this and use tf2 interface instead
#ifndef _WIN32
#pragma GCC diagnostic push
#pragma GCC diagnostic ignored "-Wdeprecated-declarations"
#endif

    auto tf_client = context_->getTFClient();

#ifndef _WIN32
#pragma GCC diagnostic pop
#endif
    tf_filter_ = new tf::MessageFilterJointState(*tf_client, fixed_frame_.toStdString(), 10, update_nh_);

    tf_filter_->connectInput(sub_);
    tf_filter_->registerCallback(boost::bind(&MessageFilterJointStateDisplay::incomingMessage, this, _1));
// TODO(wjwwood): remove this and use tf2 interface instead
#ifndef _WIN32
#pragma GCC diagnostic push
#pragma GCC diagnostic ignored "-Wdeprecated-declarations"
#endif

    context_->getFrameManager()->registerFilterForTransformStatusCheck(tf_filter_, this);

#ifndef _WIN32
#pragma GCC diagnostic pop
#endif
  }

  ~MessageFilterJointStateDisplay() override
  {
    unsubscribe();
    delete tf_filter_;
  }

  void reset() override
  {
    Display::reset();
    tf_filter_->clear();
    messages_received_ = 0;
  }

protected:
  void updateTopic() override
  {
    unsubscribe();
    reset();
    subscribe();
    context_->queueRender();
  }

  virtual void subscribe()
  {
    if (!isEnabled())
    {
      return;
    }

    try
    {
      sub_.subscribe(update_nh_, topic_property_->getTopicStd(), 10);
      setStatus(StatusProperty::Ok, "Topic", "OK");
    }
    catch (ros::Exception& e)
    {
      setStatus(StatusProperty::Error, "Topic", QString("Error subscribing: ") + e.what());
    }
  }

  virtual void unsubscribe()
  {
    sub_.unsubscribe();
  }

  void onEnable() override
  {
    subscribe();
  }

  void onDisable() override
  {
    unsubscribe();
    reset();
  }

  void fixedFrameChanged() override
  {
    tf_filter_->setTargetFrame(fixed_frame_.toStdString());
    reset();
  }

  /** @brief Incoming message callback.  Checks if the message pointer
   * is valid, increments messages_received_, then calls
   * processMessage(). */
  void incomingMessage(const sensor_msgs::JointState::ConstPtr& msg)
  {
    if (!msg)
    {
      return;
    }

    ++messages_received_;
    setStatus(StatusProperty::Ok, "Topic", QString::number(messages_received_) + " messages received");

    processMessage(msg);
  }

  /** @brief Implement this to process the contents of a message.
   *
   * This is called by incomingMessage(). */
  virtual void processMessage(const sensor_msgs::JointState::ConstPtr& msg) = 0;

  message_filters::Subscriber<sensor_msgs::JointState> sub_;
  tf::MessageFilterJointState* tf_filter_;
  uint32_t messages_received_;
};
} // namespace rviz

namespace rviz
{
class JointInfo : public QObject
{
  Q_OBJECT
public:
  JointInfo(const std::string name, rviz::Property* parent_category);
  ~JointInfo() override;

  void setEffort(double e);
  double getEffort();
  void setMaxEffort(double m);
  double getMaxEffort();
  bool getEnabled() const;

  ros::Time last_update_;

public Q_SLOTS:
  void updateVisibility();

private:
  std::string name_;
  double effort_, max_effort_;

  rviz::Property* category_;
  rviz::FloatProperty* effort_property_;
  rviz::FloatProperty* max_effort_property_;
};

typedef std::set<JointInfo*> S_JointInfo;
typedef std::vector<std::string> V_string;

class EffortVisual;

class EffortDisplay : public rviz::MessageFilterJointStateDisplay
{
  Q_OBJECT
public:
  // Constructor.  pluginlib::ClassLoader creates instances by calling
  // the default constructor, so make sure you have one.
  EffortDisplay();
  ~EffortDisplay() override;

  // Overrides of public virtual functions from the Display class.
  void onInitialize() override;
  void reset() override;
>>>>>>> 60f29987

private Q_SLOTS:
  // Helper function to apply color and alpha to all visuals.
  void updateColorAndAlpha();
  void updateHistoryLength();
  void updateRobotDescription();
  void updateTfPrefix();

  JointInfo* getJointInfo(const std::string& joint);
  JointInfo* createJoint(const std::string& joint);

protected:
  // overrides from Display
<<<<<<< HEAD
  virtual void onEnable();
  virtual void onDisable();

  // load
  using MFDClass::load;
=======
  void onEnable() override;
  void onDisable() override;

  // load
  using MessageFilterJointStateDisplay::load;
>>>>>>> 60f29987
  void load();
  void clear();

  // The object for urdf model
  boost::shared_ptr<urdf::Model> robot_model_;

<<<<<<< HEAD
  std::string robot_description_;

private:
  void processMessage(const sensor_msgs::JointState::ConstPtr& msg);
=======
  //
  std::string robot_description_;

private:
  void processMessage(const sensor_msgs::JointState::ConstPtr& msg) override;
>>>>>>> 60f29987

  // Storage for the list of visuals.  It is a circular buffer where
  // data gets popped from the front (oldest) and pushed to the back (newest)
  boost::circular_buffer<boost::shared_ptr<EffortVisual> > visuals_;

  typedef std::map<std::string, JointInfo*> M_JointInfo;
  M_JointInfo joints_;

  // Property objects for user-editable properties.
  rviz::FloatProperty *alpha_property_, *width_property_, *scale_property_;
  rviz::IntProperty* history_length_property_;

  rviz::StringProperty* robot_description_property_;
  rviz::StringProperty* tf_prefix_property_;
  rviz::Property* joints_category_;
  rviz::BoolProperty* all_enabled_property_;
};
<<<<<<< HEAD
}  // namespace rviz
=======
} // namespace rviz
>>>>>>> 60f29987

#endif  // EFFORT_DISPLAY_H<|MERGE_RESOLUTION|>--- conflicted
+++ resolved
@@ -20,542 +20,12 @@
 class StringProperty;
 class CategoryProperty;
 class BoolProperty;
-<<<<<<< HEAD
-}  // namespace rviz
-=======
-class RosTopicProperty;
-}
->>>>>>> 60f29987
+} // namespace rviz
 
 namespace urdf
 {
 class Model;
 }
-<<<<<<< HEAD
-=======
-
-// MessageFilter to support message with out frame_id
-// https://code.ros.org/trac/ros-pkg/ticket/5467
-namespace tf
-{
-#ifdef TF_MESSAGEFILTER_DEBUG
-#undef TF_MESSAGEFILTER_DEBUG
-#endif
-#define TF_MESSAGEFILTER_DEBUG(fmt, ...)                                                                \
-  ROS_DEBUG_NAMED("message_filter", "MessageFilter [target=%s]: " fmt, getTargetFramesString().c_str(), \
-                  __VA_ARGS__)
-
-#ifdef TF_MESSAGEFILTER_WARN
-#undef TF_MESSAGEFILTER_WARN
-#endif
-#define TF_MESSAGEFILTER_WARN(fmt, ...)                                                                 \
-  ROS_WARN_NAMED("message_filter", "MessageFilter [target=%s]: " fmt, getTargetFramesString().c_str(),  \
-                 __VA_ARGS__)
-
-class MessageFilterJointState : public MessageFilter<sensor_msgs::JointState>
-{
-  typedef sensor_msgs::JointState M;
-
-public:
-  typedef boost::shared_ptr<M const> MConstPtr;
-  typedef ros::MessageEvent<M const> MEvent;
-  typedef boost::function<void(const MConstPtr&, FilterFailureReason)> FailureCallback;
-  typedef boost::signals2::signal<void(const MConstPtr&, FilterFailureReason)> FailureSignal;
-
-  // If you hit this assert your message does not have a header, or does not have the HasHeader trait
-  // defined for it
-  ROS_STATIC_ASSERT(ros::message_traits::HasHeader<M>::value);
-
-  /**
-   * \brief Constructor
-   *
-   * \param tf The tf::Transformer this filter should use
-   * \param target_frame The frame this filter should attempt to transform to.  To use multiple frames,
-   * pass an empty string here and use the setTargetFrames() function.
-   * \param queue_size The number of messages to queue up before throwing away old ones.  0 means
-   * infinite (dangerous).
-   * \param nh The NodeHandle to use for any necessary operations
-   * \param max_rate The maximum rate to check for newly transformable messages
-   */
-  MessageFilterJointState(Transformer& tf,
-                          const std::string& target_frame,
-                          uint32_t queue_size,
-                          ros::NodeHandle nh = ros::NodeHandle(),
-                          ros::Duration max_rate = ros::Duration(0.01))
-    : MessageFilter<sensor_msgs::JointState>(tf, target_frame, queue_size, nh, max_rate)
-    , tf_(tf)
-    , nh_(nh)
-    , max_rate_(max_rate)
-    , queue_size_(queue_size)
-  {
-    init();
-
-    setTargetFrame(target_frame);
-  }
-
-  /**
-   * \brief Constructor
-   *
-   * \param f The filter to connect this filter's input to.  Often will be a message_filters::Subscriber.
-   * \param tf The tf::Transformer this filter should use
-   * \param target_frame The frame this filter should attempt to transform to.  To use multiple frames,
-   * pass an empty string here and use the setTargetFrames() function.
-   * \param queue_size The number of messages to queue up before throwing away old ones.  0 means
-   * infinite (dangerous).
-   * \param nh The NodeHandle to use for any necessary operations
-   * \param max_rate The maximum rate to check for newly transformable messages
-   */
-  template <class F>
-  MessageFilterJointState(F& f,
-                          Transformer& tf,
-                          const std::string& target_frame,
-                          uint32_t queue_size,
-                          ros::NodeHandle nh = ros::NodeHandle(),
-                          ros::Duration max_rate = ros::Duration(0.01))
-    : MessageFilter<sensor_msgs::JointState>(f, tf, target_frame, queue_size, nh, max_rate)
-    , tf_(tf)
-    , nh_(nh)
-    , max_rate_(max_rate)
-    , queue_size_(queue_size)
-  {
-    init();
-
-    setTargetFrame(target_frame);
-
-    connectInput(f);
-  }
-
-  /**
-   * \brief Connect this filter's input to another filter's output.  If this filter is already connected,
-   * disconnects first.
-   */
-  template <class F>
-  void connectInput(F& f)
-  {
-    message_connection_.disconnect();
-    message_connection_ = f.registerCallback(&MessageFilterJointState::incomingMessage, this);
-  }
-
-  /**
-   * \brief Destructor
-   */
-  ~MessageFilterJointState() override
-  {
-    message_connection_.disconnect();
-    tf_.removeTransformsChangedListener(tf_connection_);
-
-    clear();
-
-    TF_MESSAGEFILTER_DEBUG(
-        "Successful Transforms: %llu, Failed Transforms: %llu, Discarded due to age: %llu, Transform "
-        "messages received: %llu, Messages received: %llu, Total dropped: %llu",
-        (long long unsigned int)successful_transform_count_,
-        (long long unsigned int)failed_transform_count_,
-        (long long unsigned int)failed_out_the_back_count_,
-        (long long unsigned int)transform_message_count_,
-        (long long unsigned int)incoming_message_count_, (long long unsigned int)dropped_message_count_);
-  }
-
-  /**
-   * \brief Set the frame you need to be able to transform to before getting a message callback
-   */
-  void setTargetFrame(const std::string& target_frame) override
-  {
-    std::vector<std::string> frames;
-    frames.push_back(target_frame);
-    setTargetFrames(frames);
-  }
-
-  /**
-   * \brief Set the frames you need to be able to transform to before getting a message callback
-   */
-  void setTargetFrames(const std::vector<std::string>& target_frames) override
-  {
-    boost::mutex::scoped_lock list_lock(messages_mutex_);
-    boost::mutex::scoped_lock string_lock(target_frames_string_mutex_);
-
-    target_frames_ = target_frames;
-
-    std::stringstream ss;
-    for (std::vector<std::string>::iterator it = target_frames_.begin(); it != target_frames_.end(); ++it)
-    {
-      *it = tf::resolve(tf_.getTFPrefix(), *it);
-      ss << *it << " ";
-    }
-    target_frames_string_ = ss.str();
-  }
-  /**
-   * \brief Get the target frames as a string for debugging
-   */
-  std::string getTargetFramesString()
-  {
-    boost::mutex::scoped_lock lock(target_frames_string_mutex_);
-    return target_frames_string_;
-  };
-
-  /**
-   * \brief Set the required tolerance for the notifier to return true
-   */
-  void setTolerance(const ros::Duration& tolerance) override
-  {
-    time_tolerance_ = tolerance;
-  }
-
-  /**
-   * \brief Clear any messages currently in the queue
-   */
-  void clear() override
-  {
-    boost::mutex::scoped_lock lock(messages_mutex_);
-
-    TF_MESSAGEFILTER_DEBUG("%s", "Cleared");
-
-    messages_.clear();
-    message_count_ = 0;
-
-    warned_about_unresolved_name_ = false;
-    warned_about_empty_frame_id_ = false;
-  }
-
-  void add(const MEvent& evt)
-  {
-    boost::mutex::scoped_lock lock(messages_mutex_);
-
-    testMessages();
-
-    if (!testMessage(evt))
-    {
-      // If this message is about to push us past our queue size, erase the oldest message
-      if (queue_size_ != 0 && message_count_ + 1 > queue_size_)
-      {
-        ++dropped_message_count_;
-        const MEvent& front = messages_.front();
-        TF_MESSAGEFILTER_DEBUG(
-            "Removed oldest message because buffer is full, count now %d (frame_id=%s, stamp=%f)",
-            message_count_, front.getMessage()->header.frame_id.c_str(),
-            front.getMessage()->header.stamp.toSec());
-        signalFailure(messages_.front(), filter_failure_reasons::Unknown);
-
-        messages_.pop_front();
-        --message_count_;
-      }
-
-      // Add the message to our list
-      messages_.push_back(evt);
-      ++message_count_;
-    }
-
-    TF_MESSAGEFILTER_DEBUG("Added message in frame %s at time %.3f, count now %d",
-                           evt.getMessage()->header.frame_id.c_str(),
-                           evt.getMessage()->header.stamp.toSec(), message_count_);
-
-    ++incoming_message_count_;
-  }
-
-  /**
-   * \brief Manually add a message into this filter.
-   * \note If the message (or any other messages in the queue) are immediately transformable this will
-   * immediately call through to the output callback, possibly
-   * multiple times
-   */
-  void add(const MConstPtr& message)
-  {
-    boost::shared_ptr<std::map<std::string, std::string> > header(new std::map<std::string, std::string>);
-    (*header)["callerid"] = "unknown";
-    add(MEvent(message, header, ros::Time::now()));
-  }
-
-  /**
-   * \brief Register a callback to be called when a message is about to be dropped
-   * \param callback The callback to call
-   */
-  message_filters::Connection registerFailureCallback(const FailureCallback& callback)
-  {
-    boost::mutex::scoped_lock lock(failure_signal_mutex_);
-    return message_filters::Connection(boost::bind(&MessageFilterJointState::disconnectFailure, this, _1),
-                                       failure_signal_.connect(callback));
-  }
-
-  void setQueueSize(uint32_t new_queue_size) override
-  {
-    queue_size_ = new_queue_size;
-  }
-
-  uint32_t getQueueSize() override
-  {
-    return queue_size_;
-  }
-
-private:
-  void init()
-  {
-    message_count_ = 0;
-    new_transforms_ = false;
-    successful_transform_count_ = 0;
-    failed_transform_count_ = 0;
-    failed_out_the_back_count_ = 0;
-    transform_message_count_ = 0;
-    incoming_message_count_ = 0;
-    dropped_message_count_ = 0;
-    time_tolerance_ = ros::Duration(0.0);
-    warned_about_unresolved_name_ = false;
-    warned_about_empty_frame_id_ = false;
-
-    tf_connection_ =
-        tf_.addTransformsChangedListener(boost::bind(&MessageFilterJointState::transformsChanged, this));
-
-    max_rate_timer_ = nh_.createTimer(max_rate_, &MessageFilterJointState::maxRateTimerCallback, this);
-  }
-
-  typedef std::list<MEvent> L_Event;
-
-  bool testMessage(const MEvent& evt)
-  {
-    const MConstPtr& message = evt.getMessage();
-    std::string callerid = evt.getPublisherName();
-    std::string frame_id = ros::message_traits::FrameId<M>::value(*message);
-    ros::Time stamp = ros::message_traits::TimeStamp<M>::value(*message);
-
-    // FIXED
-    if (frame_id.empty())
-      frame_id = *(target_frames_.begin());
-    // Throw out messages which have an empty frame_id
-    if (frame_id.empty())
-    {
-      if (!warned_about_empty_frame_id_)
-      {
-        warned_about_empty_frame_id_ = true;
-        TF_MESSAGEFILTER_WARN(
-            "Discarding message from [%s] due to empty frame_id.  This message will only print once.",
-            callerid.c_str());
-      }
-      signalFailure(evt, filter_failure_reasons::EmptyFrameID);
-      return true;
-    }
-
-    if (frame_id[0] != '/')
-    {
-      std::string unresolved = frame_id;
-      frame_id = tf::resolve(tf_.getTFPrefix(), frame_id);
-
-      if (!warned_about_unresolved_name_)
-      {
-        warned_about_unresolved_name_ = true;
-        ROS_WARN("Message from [%s] has a non-fully-qualified frame_id [%s]. Resolved locally to [%s].  "
-                 "This is will likely not work in multi-robot systems.  This message will only print "
-                 "once.",
-                 callerid.c_str(), unresolved.c_str(), frame_id.c_str());
-      }
-    }
-
-    // Throw out messages which are too old
-    //! \todo combine getLatestCommonTime call with the canTransform call
-    for (std::vector<std::string>::iterator target_it = target_frames_.begin();
-         target_it != target_frames_.end(); ++target_it)
-    {
-      const std::string& target_frame = *target_it;
-
-      if (target_frame != frame_id && stamp != ros::Time(0))
-      {
-        ros::Time latest_transform_time;
-
-        tf_.getLatestCommonTime(frame_id, target_frame, latest_transform_time, nullptr);
-        if (stamp + tf_.getCacheLength() < latest_transform_time)
-        {
-          ++failed_out_the_back_count_;
-          ++dropped_message_count_;
-          TF_MESSAGEFILTER_DEBUG(
-              "Discarding Message, in frame %s, Out of the back of Cache Time(stamp: %.3f + "
-              "cache_length: %.3f < latest_transform_time %.3f.  Message Count now: %d",
-              message->header.frame_id.c_str(), message->header.stamp.toSec(),
-              tf_.getCacheLength().toSec(), latest_transform_time.toSec(), message_count_);
-
-          last_out_the_back_stamp_ = stamp;
-          last_out_the_back_frame_ = frame_id;
-
-          signalFailure(evt, filter_failure_reasons::OutTheBack);
-          return true;
-        }
-      }
-    }
-
-    bool ready = !target_frames_.empty();
-    for (std::vector<std::string>::iterator target_it = target_frames_.begin();
-         ready && target_it != target_frames_.end(); ++target_it)
-    {
-      std::string& target_frame = *target_it;
-      if (time_tolerance_ != ros::Duration(0.0))
-      {
-        ready = ready && (tf_.canTransform(target_frame, frame_id, stamp) &&
-                          tf_.canTransform(target_frame, frame_id, stamp + time_tolerance_));
-      }
-      else
-      {
-        ready = ready && tf_.canTransform(target_frame, frame_id, stamp);
-      }
-    }
-
-    if (ready)
-    {
-      TF_MESSAGEFILTER_DEBUG("Message ready in frame %s at time %.3f, count now %d", frame_id.c_str(),
-                             stamp.toSec(), message_count_);
-
-      ++successful_transform_count_;
-
-      signalMessage(evt);
-    }
-    else
-    {
-      ++failed_transform_count_;
-    }
-
-    return ready;
-  }
-
-  void testMessages()
-  {
-    if (!messages_.empty() && getTargetFramesString() == " ")
-    {
-      ROS_WARN_NAMED("message_notifier", "MessageFilter [target=%s]: empty target frame",
-                     getTargetFramesString().c_str());
-    }
-
-    int i = 0;
-
-    L_Event::iterator it = messages_.begin();
-    for (; it != messages_.end(); ++i)
-    {
-      MEvent& evt = *it;
-
-      if (testMessage(evt))
-      {
-        --message_count_;
-        it = messages_.erase(it);
-      }
-      else
-      {
-        ++it;
-      }
-    }
-  }
-
-  void maxRateTimerCallback(const ros::TimerEvent& /*unused*/)
-  {
-    boost::mutex::scoped_lock list_lock(messages_mutex_);
-    if (new_transforms_)
-    {
-      testMessages();
-      new_transforms_ = false;
-    }
-
-    checkFailures();
-  }
-
-  /**
-   * \brief Callback that happens when we receive a message on the message topic
-   */
-  void incomingMessage(const ros::MessageEvent<M const>& evt)
-  {
-    add(evt);
-  }
-
-  void transformsChanged()
-  {
-    new_transforms_ = true;
-
-    ++transform_message_count_;
-  }
-
-  void checkFailures()
-  {
-    if (next_failure_warning_.isZero())
-    {
-      next_failure_warning_ = ros::Time::now() + ros::Duration(15);
-    }
-
-    if (ros::Time::now() >= next_failure_warning_)
-    {
-      if (incoming_message_count_ - message_count_ == 0)
-      {
-        return;
-      }
-
-      double dropped_pct =
-          (double)dropped_message_count_ / (double)(incoming_message_count_ - message_count_);
-      if (dropped_pct > 0.95)
-      {
-        TF_MESSAGEFILTER_WARN("Dropped %.2f%% of messages so far. Please turn the [%s.message_notifier] "
-                              "rosconsole logger to DEBUG for more information.",
-                              dropped_pct * 100, ROSCONSOLE_DEFAULT_NAME);
-        next_failure_warning_ = ros::Time::now() + ros::Duration(60);
-
-        if ((double)failed_out_the_back_count_ / (double)dropped_message_count_ > 0.5)
-        {
-          TF_MESSAGEFILTER_WARN("  The majority of dropped messages were due to messages growing older "
-                                "than the TF cache time.  The last message's timestamp was: %f, and the "
-                                "last frame_id was: %s",
-                                last_out_the_back_stamp_.toSec(), last_out_the_back_frame_.c_str());
-        }
-      }
-    }
-  }
-
-  void disconnectFailure(const message_filters::Connection& c)
-  {
-    boost::mutex::scoped_lock lock(failure_signal_mutex_);
-    c.getBoostConnection().disconnect();
-  }
-
-  void signalFailure(const MEvent& evt, FilterFailureReason reason)
-  {
-    boost::mutex::scoped_lock lock(failure_signal_mutex_);
-    failure_signal_(evt.getMessage(), reason);
-  }
-
-  Transformer& tf_;    ///< The Transformer used to determine if transformation data is available
-  ros::NodeHandle nh_; ///< The node used to subscribe to the topic
-  ros::Duration max_rate_;
-  ros::Timer max_rate_timer_;
-  std::vector<std::string>
-      target_frames_; ///< The frames we need to be able to transform to before a message is ready
-  std::string target_frames_string_;
-  boost::mutex target_frames_string_mutex_;
-  uint32_t queue_size_; ///< The maximum number of messages we queue up
-
-  L_Event messages_;       ///< The message list
-  uint32_t message_count_; ///< The number of messages in the list. (messages_.size() has linear cost)
-  boost::mutex messages_mutex_; ///< The mutex used for locking message list operations
-
-  bool new_messages_;            ///< Used to skip waiting on new_data_
-  volatile bool new_transforms_; ///< Used to skip waiting on new_data_ if new transforms have come in
-                                 /// while calling back or transforming data
-
-  bool warned_about_unresolved_name_;
-  bool warned_about_empty_frame_id_;
-
-  uint64_t successful_transform_count_;
-  uint64_t failed_transform_count_;
-  uint64_t failed_out_the_back_count_;
-  uint64_t transform_message_count_;
-  uint64_t incoming_message_count_;
-  uint64_t dropped_message_count_;
-
-  ros::Time last_out_the_back_stamp_;
-  std::string last_out_the_back_frame_;
-
-  ros::Time next_failure_warning_;
-
-  ros::Duration time_tolerance_; ///< Provide additional tolerance on time for messages which are stamped
-                                 /// but can have associated duration
-
-  boost::signals2::connection tf_connection_;
-  message_filters::Connection message_connection_;
-
-  FailureSignal failure_signal_;
-  boost::mutex failure_signal_mutex_;
-};
-} // namespace tf
->>>>>>> 60f29987
 
 #ifndef Q_MOC_RUN
 #include <message_filters/subscriber.h>
@@ -565,30 +35,23 @@
 
 namespace rviz
 {
-<<<<<<< HEAD
 class JointInfo : public QObject
 {
   Q_OBJECT
-=======
-/** @brief Display subclass using a tf::MessageFilter, templated on the ROS message type.
- *
- * This class brings together some common things used in many Display
- * types.  It has a tf::MessageFilter to filter incoming messages, and
- * it handles subscribing and unsubscribing when the display is
- * enabled or disabled.  It also has an Ogre::SceneNode which  */
-class MessageFilterJointStateDisplay : public _RosTopicDisplay
-{
-  // No Q_OBJECT macro here, moc does not support Q_OBJECT in a templated class.
->>>>>>> 60f29987
 public:
   JointInfo(const std::string& name, rviz::Property* parent_category);
-  ~JointInfo();
+  ~JointInfo() override;
 
-<<<<<<< HEAD
   void setEffort(double e);
-  inline double getEffort() { return effort_; }
+  inline double getEffort()
+  {
+    return effort_;
+  }
   void setMaxEffort(double m);
-  inline double getMaxEffort() { return max_effort_; }
+  inline double getMaxEffort()
+  {
+    return max_effort_;
+  }
   bool getEnabled() const;
 
   ros::Time last_update_;
@@ -615,186 +78,11 @@
   Q_OBJECT
 public:
   EffortDisplay();
-  virtual ~EffortDisplay();
-
-  // Overrides of public virtual functions from the Display class.
-  virtual void onInitialize();
-  virtual void reset();
-=======
-  MessageFilterJointStateDisplay() : tf_filter_(nullptr), messages_received_(0)
-  {
-    QString message_type =
-        QString::fromStdString(ros::message_traits::datatype<sensor_msgs::JointState>());
-    topic_property_->setMessageType(message_type);
-    topic_property_->setDescription(message_type + " topic to subscribe to.");
-  }
-
-  void onInitialize() override
-  {
-// TODO(wjwwood): remove this and use tf2 interface instead
-#ifndef _WIN32
-#pragma GCC diagnostic push
-#pragma GCC diagnostic ignored "-Wdeprecated-declarations"
-#endif
-
-    auto tf_client = context_->getTFClient();
-
-#ifndef _WIN32
-#pragma GCC diagnostic pop
-#endif
-    tf_filter_ = new tf::MessageFilterJointState(*tf_client, fixed_frame_.toStdString(), 10, update_nh_);
-
-    tf_filter_->connectInput(sub_);
-    tf_filter_->registerCallback(boost::bind(&MessageFilterJointStateDisplay::incomingMessage, this, _1));
-// TODO(wjwwood): remove this and use tf2 interface instead
-#ifndef _WIN32
-#pragma GCC diagnostic push
-#pragma GCC diagnostic ignored "-Wdeprecated-declarations"
-#endif
-
-    context_->getFrameManager()->registerFilterForTransformStatusCheck(tf_filter_, this);
-
-#ifndef _WIN32
-#pragma GCC diagnostic pop
-#endif
-  }
-
-  ~MessageFilterJointStateDisplay() override
-  {
-    unsubscribe();
-    delete tf_filter_;
-  }
-
-  void reset() override
-  {
-    Display::reset();
-    tf_filter_->clear();
-    messages_received_ = 0;
-  }
-
-protected:
-  void updateTopic() override
-  {
-    unsubscribe();
-    reset();
-    subscribe();
-    context_->queueRender();
-  }
-
-  virtual void subscribe()
-  {
-    if (!isEnabled())
-    {
-      return;
-    }
-
-    try
-    {
-      sub_.subscribe(update_nh_, topic_property_->getTopicStd(), 10);
-      setStatus(StatusProperty::Ok, "Topic", "OK");
-    }
-    catch (ros::Exception& e)
-    {
-      setStatus(StatusProperty::Error, "Topic", QString("Error subscribing: ") + e.what());
-    }
-  }
-
-  virtual void unsubscribe()
-  {
-    sub_.unsubscribe();
-  }
-
-  void onEnable() override
-  {
-    subscribe();
-  }
-
-  void onDisable() override
-  {
-    unsubscribe();
-    reset();
-  }
-
-  void fixedFrameChanged() override
-  {
-    tf_filter_->setTargetFrame(fixed_frame_.toStdString());
-    reset();
-  }
-
-  /** @brief Incoming message callback.  Checks if the message pointer
-   * is valid, increments messages_received_, then calls
-   * processMessage(). */
-  void incomingMessage(const sensor_msgs::JointState::ConstPtr& msg)
-  {
-    if (!msg)
-    {
-      return;
-    }
-
-    ++messages_received_;
-    setStatus(StatusProperty::Ok, "Topic", QString::number(messages_received_) + " messages received");
-
-    processMessage(msg);
-  }
-
-  /** @brief Implement this to process the contents of a message.
-   *
-   * This is called by incomingMessage(). */
-  virtual void processMessage(const sensor_msgs::JointState::ConstPtr& msg) = 0;
-
-  message_filters::Subscriber<sensor_msgs::JointState> sub_;
-  tf::MessageFilterJointState* tf_filter_;
-  uint32_t messages_received_;
-};
-} // namespace rviz
-
-namespace rviz
-{
-class JointInfo : public QObject
-{
-  Q_OBJECT
-public:
-  JointInfo(const std::string name, rviz::Property* parent_category);
-  ~JointInfo() override;
-
-  void setEffort(double e);
-  double getEffort();
-  void setMaxEffort(double m);
-  double getMaxEffort();
-  bool getEnabled() const;
-
-  ros::Time last_update_;
-
-public Q_SLOTS:
-  void updateVisibility();
-
-private:
-  std::string name_;
-  double effort_, max_effort_;
-
-  rviz::Property* category_;
-  rviz::FloatProperty* effort_property_;
-  rviz::FloatProperty* max_effort_property_;
-};
-
-typedef std::set<JointInfo*> S_JointInfo;
-typedef std::vector<std::string> V_string;
-
-class EffortVisual;
-
-class EffortDisplay : public rviz::MessageFilterJointStateDisplay
-{
-  Q_OBJECT
-public:
-  // Constructor.  pluginlib::ClassLoader creates instances by calling
-  // the default constructor, so make sure you have one.
-  EffortDisplay();
   ~EffortDisplay() override;
 
   // Overrides of public virtual functions from the Display class.
   void onInitialize() override;
   void reset() override;
->>>>>>> 60f29987
 
 private Q_SLOTS:
   // Helper function to apply color and alpha to all visuals.
@@ -808,37 +96,21 @@
 
 protected:
   // overrides from Display
-<<<<<<< HEAD
-  virtual void onEnable();
-  virtual void onDisable();
-
-  // load
-  using MFDClass::load;
-=======
   void onEnable() override;
   void onDisable() override;
 
   // load
-  using MessageFilterJointStateDisplay::load;
->>>>>>> 60f29987
+  using MFDClass::load;
   void load();
   void clear();
 
   // The object for urdf model
   boost::shared_ptr<urdf::Model> robot_model_;
 
-<<<<<<< HEAD
-  std::string robot_description_;
-
-private:
-  void processMessage(const sensor_msgs::JointState::ConstPtr& msg);
-=======
-  //
   std::string robot_description_;
 
 private:
   void processMessage(const sensor_msgs::JointState::ConstPtr& msg) override;
->>>>>>> 60f29987
 
   // Storage for the list of visuals.  It is a circular buffer where
   // data gets popped from the front (oldest) and pushed to the back (newest)
@@ -856,10 +128,6 @@
   rviz::Property* joints_category_;
   rviz::BoolProperty* all_enabled_property_;
 };
-<<<<<<< HEAD
-}  // namespace rviz
-=======
 } // namespace rviz
->>>>>>> 60f29987
 
-#endif  // EFFORT_DISPLAY_H+#endif // EFFORT_DISPLAY_H