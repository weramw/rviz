#include <OgreVector3.h>
#include <OgreSceneNode.h>
#include <OgreSceneManager.h>

#include <rviz/ogre_helpers/arrow.h>
#include <rviz/ogre_helpers/billboard_line.h>

#include <ros/ros.h>

#include <utility>

#include "effort_visual.h"

namespace rviz
{
<<<<<<< HEAD
EffortVisual::EffortVisual(Ogre::SceneManager* scene_manager, Ogre::SceneNode* parent_node)
  : scene_manager_(scene_manager), parent_node_(parent_node)
{
=======
EffortVisual::EffortVisual(Ogre::SceneManager* scene_manager,
                           Ogre::SceneNode* parent_node,
                           boost::shared_ptr<urdf::Model> urdf_model)
{
  scene_manager_ = scene_manager;

  // Ogre::SceneNode s form a tree, with each node storing the
  // transform (position and orientation) of itself relative to its
  // parent.  Ogre does the math of combining those transforms when it
  // is time to render.
  //
  // Here we create a node to store the pose of the Effort's header frame
  // relative to the RViz fixed frame.
  frame_node_ = parent_node->createChildSceneNode();

  //
  urdf_model_ = urdf_model;

  // We create the arrow object within the frame node so that we can
  // set its position and direction relative to its header frame.
  for (std::map<std::string, urdf::JointSharedPtr>::iterator it = urdf_model_->joints_.begin();
       it != urdf_model_->joints_.end(); it++)
  {
    if (it->second->type == urdf::Joint::REVOLUTE)
    {
      std::string joint_name = it->first;
      effort_enabled_[joint_name] = true;
    }
  }
>>>>>>> 60f29987
}

EffortVisual::~EffortVisual()
{
  // Delete the arrow to make it disappear.
<<<<<<< HEAD
  for (auto& pair : effort_circle_)
    delete pair.second;

  for (auto& pair : effort_arrow_)
    delete pair.second;
}

=======
  for (std::map<std::string, rviz::BillboardLine*>::iterator it = effort_circle_.begin();
       it != effort_circle_.end(); it++)
  {
    delete (it->second);
  }
  for (std::map<std::string, rviz::Arrow*>::iterator it = effort_arrow_.begin();
       it != effort_arrow_.end(); it++)
  {
    delete (it->second);
  }

  // Destroy the frame node since we don't need it anymore.
  scene_manager_->destroySceneNode(frame_node_);
}


>>>>>>> 60f29987
void EffortVisual::getRainbowColor(float value, Ogre::ColourValue& color)
{
  value = std::min(value, 1.0f);
  value = std::max(value, 0.0f);

  float h = value * 5.0f + 1.0f;
  int i = floor(h);
  float f = h - i;
  if (!(i & 1))
<<<<<<< HEAD
    f = 1 - f;  // if i is even
=======
    f = 1 - f; // if i is even
>>>>>>> 60f29987
  float n = 1 - f;

  if (i <= 1)
    color[0] = n, color[1] = 0, color[2] = 1;
  else if (i == 2)
    color[0] = 0, color[1] = n, color[2] = 1;
  else if (i == 3)
    color[0] = 0, color[1] = 1, color[2] = n;
  else if (i == 4)
    color[0] = n, color[1] = 1, color[2] = 0;
  else if (i >= 5)
    color[0] = 1, color[1] = n, color[2] = 0;
}

<<<<<<< HEAD
void EffortVisual::setEffort(const std::string& joint_name, double effort, double max_effort)
{
  bool enabled = effort_enabled_.insert(std::make_pair(joint_name, true)).first->second;

  // enable or disable draw
  if (effort_circle_.find(joint_name) != effort_circle_.end() && !enabled)  // enable->disable
  {
    delete (effort_circle_[joint_name]);
    delete (effort_arrow_[joint_name]);
    effort_circle_.erase(joint_name);
    effort_arrow_.erase(joint_name);
  }
  if (effort_circle_.find(joint_name) == effort_circle_.end() && enabled)  // disable -> enable
  {
    effort_circle_[joint_name] = new rviz::BillboardLine(scene_manager_, parent_node_);
    effort_arrow_[joint_name] = new rviz::Arrow(scene_manager_, parent_node_);
  }

  if (!enabled)
    return;

  double effort_value;

  if (max_effort != 0.0)
  {
    effort_value = std::min(fabs(effort) / max_effort, 1.0) + 0.05;
  }
  else
  {
    effort_value = fabs(effort) + 0.05;
  }

  effort_arrow_[joint_name]->set(0, width_ * 2, width_ * 2 * 1.0, width_ * 2 * 2.0);
  if (effort > 0)
  {
    effort_arrow_[joint_name]->setDirection(orientation_[joint_name] * Ogre::Vector3(-1, 0, 0));
  }
  else
  {
    effort_arrow_[joint_name]->setDirection(orientation_[joint_name] * Ogre::Vector3(1, 0, 0));
  }
  effort_arrow_[joint_name]->setPosition(
      orientation_[joint_name] * Ogre::Vector3(0, 0.05 + effort_value * scale_ * 0.5, 0) + position_[joint_name]);
  effort_circle_[joint_name]->clear();
  effort_circle_[joint_name]->setLineWidth(width_);
  for (int i = 0; i < 30; i++)
  {
    Ogre::Vector3 point = Ogre::Vector3((0.05 + effort_value * scale_ * 0.5) * sin(i * 2 * M_PI / 32),
                                        (0.05 + effort_value * scale_ * 0.5) * cos(i * 2 * M_PI / 32), 0);
    if (effort < 0)
      point.x = -point.x;
    effort_circle_[joint_name]->addPoint(orientation_[joint_name] * point + position_[joint_name]);
  }
  Ogre::ColourValue color;
  getRainbowColor(effort_value, color);
  effort_arrow_[joint_name]->setColor(color.r, color.g, color.b, color.a);
  effort_circle_[joint_name]->setColor(color.r, color.g, color.b, color.a);
}

void EffortVisual::setFrameEnabled(const std::string& joint_name, const bool e)
=======
void EffortVisual::setMessage(const sensor_msgs::JointStateConstPtr& msg)
{
  // for all joints...
  int joint_num = msg->name.size();
  for (int i = 0; i < joint_num; i++)
  {
    std::string joint_name = msg->name[i];
    double effort = msg->effort[i];
    if (!validateFloats(effort))
    {
      ROS_WARN_STREAM("Invalid effort for joint '" << joint_name << "': " << effort);
      continue;
    }
    const urdf::Joint* joint = urdf_model_->getJoint(joint_name).get();
    int joint_type = joint->type;
    if (joint_type == urdf::Joint::REVOLUTE)
    {
      // enable or disable draw
      if (effort_circle_.find(joint_name) != effort_circle_.end() &&
          !effort_enabled_[joint_name]) // enable->disable
      {
        delete (effort_circle_[joint_name]);
        delete (effort_arrow_[joint_name]);
        effort_circle_.erase(joint_name);
        effort_arrow_.erase(joint_name);
      }
      if (effort_circle_.find(joint_name) == effort_circle_.end() &&
          effort_enabled_[joint_name]) // disable -> enable
      {
        effort_circle_[joint_name] = new rviz::BillboardLine(scene_manager_, frame_node_);
        effort_arrow_[joint_name] = new rviz::Arrow(scene_manager_, frame_node_);
      }

      if (!effort_enabled_[joint_name])
        continue;

      // tf::Transform offset = poseFromJoint(joint);
      urdf::JointLimitsSharedPtr limit = joint->limits;
      double max_effort = limit->effort, effort_value = 0.05;

      if (max_effort != 0.0)
      {
        effort_value = std::min(fabs(effort) / max_effort, 1.0) + 0.05;
      }
      else
      {
        effort_value = fabs(effort) + 0.05;
      }

      effort_arrow_[joint_name]->set(0, width_ * 2, width_ * 2 * 1.0, width_ * 2 * 2.0);
      if (effort > 0)
      {
        effort_arrow_[joint_name]->setDirection(orientation_[joint_name] * Ogre::Vector3(-1, 0, 0));
      }
      else
      {
        effort_arrow_[joint_name]->setDirection(orientation_[joint_name] * Ogre::Vector3(1, 0, 0));
      }
      effort_arrow_[joint_name]->setPosition(
          orientation_[joint_name] * Ogre::Vector3(0, 0.05 + effort_value * scale_ * 0.5, 0) +
          position_[joint_name]);
      effort_circle_[joint_name]->clear();
      effort_circle_[joint_name]->setLineWidth(width_);
      for (int i = 0; i < 30; i++)
      {
        Ogre::Vector3 point =
            Ogre::Vector3((0.05 + effort_value * scale_ * 0.5) * sin(i * 2 * M_PI / 32),
                          (0.05 + effort_value * scale_ * 0.5) * cos(i * 2 * M_PI / 32), 0);
        if (effort < 0)
          point.x = -point.x;
        effort_circle_[joint_name]->addPoint(orientation_[joint_name] * point + position_[joint_name]);
      }
      Ogre::ColourValue color;
      getRainbowColor(effort_value, color);
      effort_arrow_[joint_name]->setColor(color.r, color.g, color.b, color.a);
      effort_circle_[joint_name]->setColor(color.r, color.g, color.b, color.a);
    }
  }
}

void EffortVisual::setFrameEnabled(const std::string joint_name, const bool e)
>>>>>>> 60f29987
{
  effort_enabled_[joint_name] = e;
}

// Position and orientation are passed through to the SceneNode.
<<<<<<< HEAD
void EffortVisual::setFramePosition(const std::string& joint_name, const Ogre::Vector3& position)
=======
void EffortVisual::setFramePosition(const Ogre::Vector3& position)
{
  frame_node_->setPosition(position);
}

void EffortVisual::setFrameOrientation(const Ogre::Quaternion& orientation)
{
  frame_node_->setOrientation(orientation);
}
// Position and orientation are passed through to the SceneNode.
void EffortVisual::setFramePosition(const std::string joint_name, const Ogre::Vector3& position)
>>>>>>> 60f29987
{
  position_[joint_name] = position;
}

<<<<<<< HEAD
void EffortVisual::setFrameOrientation(const std::string& joint_name, const Ogre::Quaternion& orientation)
=======
void EffortVisual::setFrameOrientation(const std::string joint_name, const Ogre::Quaternion& orientation)
>>>>>>> 60f29987
{
  orientation_[joint_name] = orientation;
}

void EffortVisual::setWidth(float w)
{
  width_ = w;
}

void EffortVisual::setScale(float s)
{
  scale_ = s;
}

<<<<<<< HEAD
}  // end namespace rviz
=======
} // end namespace rviz
>>>>>>> 60f29987
<|MERGE_RESOLUTION|>--- conflicted
+++ resolved
@@ -13,47 +13,14 @@
 
 namespace rviz
 {
-<<<<<<< HEAD
 EffortVisual::EffortVisual(Ogre::SceneManager* scene_manager, Ogre::SceneNode* parent_node)
   : scene_manager_(scene_manager), parent_node_(parent_node)
 {
-=======
-EffortVisual::EffortVisual(Ogre::SceneManager* scene_manager,
-                           Ogre::SceneNode* parent_node,
-                           boost::shared_ptr<urdf::Model> urdf_model)
-{
-  scene_manager_ = scene_manager;
-
-  // Ogre::SceneNode s form a tree, with each node storing the
-  // transform (position and orientation) of itself relative to its
-  // parent.  Ogre does the math of combining those transforms when it
-  // is time to render.
-  //
-  // Here we create a node to store the pose of the Effort's header frame
-  // relative to the RViz fixed frame.
-  frame_node_ = parent_node->createChildSceneNode();
-
-  //
-  urdf_model_ = urdf_model;
-
-  // We create the arrow object within the frame node so that we can
-  // set its position and direction relative to its header frame.
-  for (std::map<std::string, urdf::JointSharedPtr>::iterator it = urdf_model_->joints_.begin();
-       it != urdf_model_->joints_.end(); it++)
-  {
-    if (it->second->type == urdf::Joint::REVOLUTE)
-    {
-      std::string joint_name = it->first;
-      effort_enabled_[joint_name] = true;
-    }
-  }
->>>>>>> 60f29987
 }
 
 EffortVisual::~EffortVisual()
 {
   // Delete the arrow to make it disappear.
-<<<<<<< HEAD
   for (auto& pair : effort_circle_)
     delete pair.second;
 
@@ -61,24 +28,6 @@
     delete pair.second;
 }
 
-=======
-  for (std::map<std::string, rviz::BillboardLine*>::iterator it = effort_circle_.begin();
-       it != effort_circle_.end(); it++)
-  {
-    delete (it->second);
-  }
-  for (std::map<std::string, rviz::Arrow*>::iterator it = effort_arrow_.begin();
-       it != effort_arrow_.end(); it++)
-  {
-    delete (it->second);
-  }
-
-  // Destroy the frame node since we don't need it anymore.
-  scene_manager_->destroySceneNode(frame_node_);
-}
-
-
->>>>>>> 60f29987
 void EffortVisual::getRainbowColor(float value, Ogre::ColourValue& color)
 {
   value = std::min(value, 1.0f);
@@ -88,11 +37,7 @@
   int i = floor(h);
   float f = h - i;
   if (!(i & 1))
-<<<<<<< HEAD
-    f = 1 - f;  // if i is even
-=======
     f = 1 - f; // if i is even
->>>>>>> 60f29987
   float n = 1 - f;
 
   if (i <= 1)
@@ -107,20 +52,19 @@
     color[0] = 1, color[1] = n, color[2] = 0;
 }
 
-<<<<<<< HEAD
 void EffortVisual::setEffort(const std::string& joint_name, double effort, double max_effort)
 {
   bool enabled = effort_enabled_.insert(std::make_pair(joint_name, true)).first->second;
 
   // enable or disable draw
-  if (effort_circle_.find(joint_name) != effort_circle_.end() && !enabled)  // enable->disable
+  if (effort_circle_.find(joint_name) != effort_circle_.end() && !enabled) // enable->disable
   {
     delete (effort_circle_[joint_name]);
     delete (effort_arrow_[joint_name]);
     effort_circle_.erase(joint_name);
     effort_arrow_.erase(joint_name);
   }
-  if (effort_circle_.find(joint_name) == effort_circle_.end() && enabled)  // disable -> enable
+  if (effort_circle_.find(joint_name) == effort_circle_.end() && enabled) // disable -> enable
   {
     effort_circle_[joint_name] = new rviz::BillboardLine(scene_manager_, parent_node_);
     effort_arrow_[joint_name] = new rviz::Arrow(scene_manager_, parent_node_);
@@ -149,14 +93,16 @@
   {
     effort_arrow_[joint_name]->setDirection(orientation_[joint_name] * Ogre::Vector3(1, 0, 0));
   }
-  effort_arrow_[joint_name]->setPosition(
-      orientation_[joint_name] * Ogre::Vector3(0, 0.05 + effort_value * scale_ * 0.5, 0) + position_[joint_name]);
+  effort_arrow_[joint_name]->setPosition(orientation_[joint_name] *
+                                             Ogre::Vector3(0, 0.05 + effort_value * scale_ * 0.5, 0) +
+                                         position_[joint_name]);
   effort_circle_[joint_name]->clear();
   effort_circle_[joint_name]->setLineWidth(width_);
   for (int i = 0; i < 30; i++)
   {
-    Ogre::Vector3 point = Ogre::Vector3((0.05 + effort_value * scale_ * 0.5) * sin(i * 2 * M_PI / 32),
-                                        (0.05 + effort_value * scale_ * 0.5) * cos(i * 2 * M_PI / 32), 0);
+    Ogre::Vector3 point =
+        Ogre::Vector3((0.05 + effort_value * scale_ * 0.5) * sin(i * 2 * M_PI / 32),
+                      (0.05 + effort_value * scale_ * 0.5) * cos(i * 2 * M_PI / 32), 0);
     if (effort < 0)
       point.x = -point.x;
     effort_circle_[joint_name]->addPoint(orientation_[joint_name] * point + position_[joint_name]);
@@ -168,118 +114,17 @@
 }
 
 void EffortVisual::setFrameEnabled(const std::string& joint_name, const bool e)
-=======
-void EffortVisual::setMessage(const sensor_msgs::JointStateConstPtr& msg)
-{
-  // for all joints...
-  int joint_num = msg->name.size();
-  for (int i = 0; i < joint_num; i++)
-  {
-    std::string joint_name = msg->name[i];
-    double effort = msg->effort[i];
-    if (!validateFloats(effort))
-    {
-      ROS_WARN_STREAM("Invalid effort for joint '" << joint_name << "': " << effort);
-      continue;
-    }
-    const urdf::Joint* joint = urdf_model_->getJoint(joint_name).get();
-    int joint_type = joint->type;
-    if (joint_type == urdf::Joint::REVOLUTE)
-    {
-      // enable or disable draw
-      if (effort_circle_.find(joint_name) != effort_circle_.end() &&
-          !effort_enabled_[joint_name]) // enable->disable
-      {
-        delete (effort_circle_[joint_name]);
-        delete (effort_arrow_[joint_name]);
-        effort_circle_.erase(joint_name);
-        effort_arrow_.erase(joint_name);
-      }
-      if (effort_circle_.find(joint_name) == effort_circle_.end() &&
-          effort_enabled_[joint_name]) // disable -> enable
-      {
-        effort_circle_[joint_name] = new rviz::BillboardLine(scene_manager_, frame_node_);
-        effort_arrow_[joint_name] = new rviz::Arrow(scene_manager_, frame_node_);
-      }
-
-      if (!effort_enabled_[joint_name])
-        continue;
-
-      // tf::Transform offset = poseFromJoint(joint);
-      urdf::JointLimitsSharedPtr limit = joint->limits;
-      double max_effort = limit->effort, effort_value = 0.05;
-
-      if (max_effort != 0.0)
-      {
-        effort_value = std::min(fabs(effort) / max_effort, 1.0) + 0.05;
-      }
-      else
-      {
-        effort_value = fabs(effort) + 0.05;
-      }
-
-      effort_arrow_[joint_name]->set(0, width_ * 2, width_ * 2 * 1.0, width_ * 2 * 2.0);
-      if (effort > 0)
-      {
-        effort_arrow_[joint_name]->setDirection(orientation_[joint_name] * Ogre::Vector3(-1, 0, 0));
-      }
-      else
-      {
-        effort_arrow_[joint_name]->setDirection(orientation_[joint_name] * Ogre::Vector3(1, 0, 0));
-      }
-      effort_arrow_[joint_name]->setPosition(
-          orientation_[joint_name] * Ogre::Vector3(0, 0.05 + effort_value * scale_ * 0.5, 0) +
-          position_[joint_name]);
-      effort_circle_[joint_name]->clear();
-      effort_circle_[joint_name]->setLineWidth(width_);
-      for (int i = 0; i < 30; i++)
-      {
-        Ogre::Vector3 point =
-            Ogre::Vector3((0.05 + effort_value * scale_ * 0.5) * sin(i * 2 * M_PI / 32),
-                          (0.05 + effort_value * scale_ * 0.5) * cos(i * 2 * M_PI / 32), 0);
-        if (effort < 0)
-          point.x = -point.x;
-        effort_circle_[joint_name]->addPoint(orientation_[joint_name] * point + position_[joint_name]);
-      }
-      Ogre::ColourValue color;
-      getRainbowColor(effort_value, color);
-      effort_arrow_[joint_name]->setColor(color.r, color.g, color.b, color.a);
-      effort_circle_[joint_name]->setColor(color.r, color.g, color.b, color.a);
-    }
-  }
-}
-
-void EffortVisual::setFrameEnabled(const std::string joint_name, const bool e)
->>>>>>> 60f29987
 {
   effort_enabled_[joint_name] = e;
 }
 
 // Position and orientation are passed through to the SceneNode.
-<<<<<<< HEAD
 void EffortVisual::setFramePosition(const std::string& joint_name, const Ogre::Vector3& position)
-=======
-void EffortVisual::setFramePosition(const Ogre::Vector3& position)
-{
-  frame_node_->setPosition(position);
-}
-
-void EffortVisual::setFrameOrientation(const Ogre::Quaternion& orientation)
-{
-  frame_node_->setOrientation(orientation);
-}
-// Position and orientation are passed through to the SceneNode.
-void EffortVisual::setFramePosition(const std::string joint_name, const Ogre::Vector3& position)
->>>>>>> 60f29987
 {
   position_[joint_name] = position;
 }
 
-<<<<<<< HEAD
 void EffortVisual::setFrameOrientation(const std::string& joint_name, const Ogre::Quaternion& orientation)
-=======
-void EffortVisual::setFrameOrientation(const std::string joint_name, const Ogre::Quaternion& orientation)
->>>>>>> 60f29987
 {
   orientation_[joint_name] = orientation;
 }
@@ -294,8 +139,4 @@
   scale_ = s;
 }
 
-<<<<<<< HEAD
-}  // end namespace rviz
-=======
-} // end namespace rviz
->>>>>>> 60f29987
+} // end namespace rviz