--- conflicted
+++ resolved
@@ -97,19 +97,12 @@
   // Unsubscribe from all message topics
   void unsubscribe();
 
-<<<<<<< HEAD
-  void initCb( const visualization_msgs::InteractiveMarkerInitConstPtr& msg );
-  void updateCb( const visualization_msgs::InteractiveMarkerUpdateConstPtr& msg );
+  void initCb(const visualization_msgs::InteractiveMarkerInitConstPtr& msg);
+  void updateCb(const visualization_msgs::InteractiveMarkerUpdateConstPtr& msg);
 
-  void resetCb( const std::string& server_id );
-=======
-  void initCb(visualization_msgs::InteractiveMarkerInitConstPtr msg);
-  void updateCb(visualization_msgs::InteractiveMarkerUpdateConstPtr msg);
+  void resetCb(const std::string& server_id);
 
-  void resetCb(std::string server_id);
->>>>>>> 60f29987
-
-  void statusCb(interactive_markers::InteractiveMarkerClient::StatusT status,
+  void statusCb(interactive_markers::InteractiveMarkerClient::StatusT /*status*/,
                 const std::string& server_id,
                 const std::string& msg);
 
@@ -131,11 +124,7 @@
   typedef std::map<std::string, M_StringToIMPtr> M_StringToStringToIMPtr;
   M_StringToStringToIMPtr interactive_markers_;
 
-<<<<<<< HEAD
-  M_StringToIMPtr& getImMap( const std::string& server_id );
-=======
-  M_StringToIMPtr& getImMap(std::string server_id);
->>>>>>> 60f29987
+  M_StringToIMPtr& getImMap(const std::string& server_id);
 
   std::string client_id_;
 
