--- conflicted
+++ resolved
@@ -316,25 +316,9 @@
       tf2::CompactFrameID target_id = tf->_lookupFrameNumber(reference_frame_);
       tf2::CompactFrameID source_id = tf->_lookupFrameNumber(fixed_frame);
       std::string error;
-<<<<<<< HEAD
-      int retval = tf ->_getLatestCommonTime(target_id, source_id, reference_time_, &error );
-
-      if ( retval != tf2_msgs::TF2Error::NO_ERROR )
-=======
-// TODO(wjwwood): remove this and use tf2 interface instead
-#ifndef _WIN32
-#pragma GCC diagnostic push
-#pragma GCC diagnostic ignored "-Wdeprecated-declarations"
-#endif
-
-      int retval = context_->getFrameManager()->getTFClient()->getLatestCommonTime(
-          reference_frame_, fixed_frame, reference_time_, &error);
-
-#ifndef _WIN32
-#pragma GCC diagnostic pop
-#endif
-      if (retval != tf::NO_ERROR)
->>>>>>> 60f29987
+      int retval = tf->_getLatestCommonTime(target_id, source_id, reference_time_, &error);
+
+      if (retval != tf2_msgs::TF2Error::NO_ERROR)
       {
         std::ostringstream s;
         s << "Error getting time of latest transform between " << reference_frame_ << " and "
