/*
 * Copyright (c) 2012, Willow Garage, Inc.
 * All rights reserved.
 *
 * Redistribution and use in source and binary forms, with or without
 * modification, are permitted provided that the following conditions are met:
 *
 *     * Redistributions of source code must retain the above copyright
 *       notice, this list of conditions and the following disclaimer.
 *     * Redistributions in binary form must reproduce the above copyright
 *       notice, this list of conditions and the following disclaimer in the
 *       documentation and/or other materials provided with the distribution.
 *     * Neither the name of the Willow Garage, Inc. nor the names of its
 *       contributors may be used to endorse or promote products derived from
 *       this software without specific prior written permission.
 *
 * THIS SOFTWARE IS PROVIDED BY THE COPYRIGHT HOLDERS AND CONTRIBUTORS "AS IS"
 * AND ANY EXPRESS OR IMPLIED WARRANTIES, INCLUDING, BUT NOT LIMITED TO, THE
 * IMPLIED WARRANTIES OF MERCHANTABILITY AND FITNESS FOR A PARTICULAR PURPOSE
 * ARE DISCLAIMED. IN NO EVENT SHALL THE COPYRIGHT OWNER OR CONTRIBUTORS BE
 * LIABLE FOR ANY DIRECT, INDIRECT, INCIDENTAL, SPECIAL, EXEMPLARY, OR
 * CONSEQUENTIAL DAMAGES (INCLUDING, BUT NOT LIMITED TO, PROCUREMENT OF
 * SUBSTITUTE GOODS OR SERVICES; LOSS OF USE, DATA, OR PROFITS; OR BUSINESS
 * INTERRUPTION) HOWEVER CAUSED AND ON ANY THEORY OF LIABILITY, WHETHER IN
 * CONTRACT, STRICT LIABILITY, OR TORT (INCLUDING NEGLIGENCE OR OTHERWISE)
 * ARISING IN ANY WAY OUT OF THE USE OF THIS SOFTWARE, EVEN IF ADVISED OF THE
 * POSSIBILITY OF SUCH DAMAGE.
 */

#include <OGRE/OgreSceneNode.h>
#include <OGRE/OgreSceneManager.h>

#include <ros/time.h>

#include <rviz/default_plugin/point_cloud_common.h>
#include <rviz/default_plugin/point_cloud_transformers.h>
#include <rviz/display_context.h>
#include <rviz/frame_manager.h>
#include <rviz/ogre_helpers/point_cloud.h>
#include <rviz/properties/int_property.h>
#include <rviz/validate_floats.h>

#include "relative_humidity_display.h"

namespace rviz
{
RelativeHumidityDisplay::RelativeHumidityDisplay() : point_cloud_common_(new PointCloudCommon(this))
{
<<<<<<< HEAD
  // PointCloudCommon sets up a callback queue with a thread for each
  // instance.  Use that for processing incoming messages.
  update_nh_.setCallbackQueue(point_cloud_common_->getCallbackQueue());
=======
  queue_size_property_ =
      new IntProperty("Queue Size", 10,
                      "Advanced: set the size of the incoming RelativeHumidity message queue. "
                      " Increasing this is useful if your incoming TF data is delayed significantly "
                      "from your RelativeHumidity data, but it can greatly increase memory usage if the "
                      "messages are big.",
                      this, SLOT(updateQueueSize()));
>>>>>>> 8baaef66
}

RelativeHumidityDisplay::~RelativeHumidityDisplay()
{
  delete point_cloud_common_;
}

void RelativeHumidityDisplay::onInitialize()
{
  // Use the threaded queue for processing of incoming messages
  update_nh_.setCallbackQueue(context_->getThreadedQueue());

  MFDClass::onInitialize();
  point_cloud_common_->initialize(context_, scene_node_);

  // Set correct initial values
  subProp("Channel Name")->setValue("relative_humidity");
  subProp("Autocompute Intensity Bounds")->setValue(false);
  subProp("Min Intensity")->setValue(0.0); // 0% relative humidity
  subProp("Max Intensity")->setValue(1.0); // 100% relative humidity
}

void RelativeHumidityDisplay::processMessage(const sensor_msgs::RelativeHumidityConstPtr& msg)
{
  sensor_msgs::PointCloud2Ptr filtered(new sensor_msgs::PointCloud2);

  // Create fields
  sensor_msgs::PointField x;
  x.name = "x";
  x.offset = 0;
  x.datatype = sensor_msgs::PointField::FLOAT32;
  x.count = 1;
  sensor_msgs::PointField y;
  y.name = "y";
  y.offset = 4;
  y.datatype = sensor_msgs::PointField::FLOAT32;
  y.count = 1;
  sensor_msgs::PointField z;
  z.name = "z";
  z.offset = 8;
  z.datatype = sensor_msgs::PointField::FLOAT32;
  z.count = 1;
  sensor_msgs::PointField relative_humidity;
  relative_humidity.name = "relative_humidity";
  relative_humidity.offset = 12;
  relative_humidity.datatype = sensor_msgs::PointField::FLOAT64;
  relative_humidity.count = 1;

  // Create pointcloud from message
  filtered->header = msg->header;
  filtered->fields.push_back(x);
  filtered->fields.push_back(y);
  filtered->fields.push_back(z);
  filtered->fields.push_back(relative_humidity);
  filtered->data.resize(20);
  const float zero_float = 0.0; // RelativeHumidity is always on its tf frame
  memcpy(&filtered->data[x.offset], &zero_float, 4);
  memcpy(&filtered->data[y.offset], &zero_float, 4);
  memcpy(&filtered->data[z.offset], &zero_float, 4);
  memcpy(&filtered->data[relative_humidity.offset], &msg->relative_humidity, 8);
  filtered->height = 1;
  filtered->width = 1;
  filtered->is_bigendian = false;
  filtered->point_step = 20;
  filtered->row_step = 1;

  // Give to point_cloud_common to draw
  point_cloud_common_->addMessage(filtered);
}


void RelativeHumidityDisplay::update(float wall_dt, float ros_dt)
{
  point_cloud_common_->update(wall_dt, ros_dt);

  // Hide unneeded properties
  subProp("Position Transformer")->hide();
  subProp("Color Transformer")->hide();
  subProp("Channel Name")->hide();
  subProp("Autocompute Intensity Bounds")->hide();
}

void RelativeHumidityDisplay::reset()
{
  MFDClass::reset();
  point_cloud_common_->reset();
}

} // namespace rviz

#include <pluginlib/class_list_macros.hpp>
PLUGINLIB_EXPORT_CLASS(rviz::RelativeHumidityDisplay, rviz::Display)<|MERGE_RESOLUTION|>--- conflicted
+++ resolved
@@ -46,19 +46,6 @@
 {
 RelativeHumidityDisplay::RelativeHumidityDisplay() : point_cloud_common_(new PointCloudCommon(this))
 {
-<<<<<<< HEAD
-  // PointCloudCommon sets up a callback queue with a thread for each
-  // instance.  Use that for processing incoming messages.
-  update_nh_.setCallbackQueue(point_cloud_common_->getCallbackQueue());
-=======
-  queue_size_property_ =
-      new IntProperty("Queue Size", 10,
-                      "Advanced: set the size of the incoming RelativeHumidity message queue. "
-                      " Increasing this is useful if your incoming TF data is delayed significantly "
-                      "from your RelativeHumidity data, but it can greatly increase memory usage if the "
-                      "messages are big.",
-                      this, SLOT(updateQueueSize()));
->>>>>>> 8baaef66
 }
 
 RelativeHumidityDisplay::~RelativeHumidityDisplay()
