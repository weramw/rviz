--- conflicted
+++ resolved
@@ -116,13 +116,8 @@
     delete bg_screen_rect_;
     delete fg_screen_rect_;
 
-<<<<<<< HEAD
     removeAndDestroyChildNode(bg_scene_node_->getParentSceneNode(), bg_scene_node_);
     removeAndDestroyChildNode(fg_scene_node_->getParentSceneNode(), fg_scene_node_);
-=======
-    bg_scene_node_->getParentSceneNode()->removeAndDestroyChild(bg_scene_node_->getName());
-    fg_scene_node_->getParentSceneNode()->removeAndDestroyChild(fg_scene_node_->getName());
->>>>>>> 60f29987
 
     context_->visibilityBits()->freeBits(vis_bit_);
   }
@@ -256,14 +251,9 @@
 
   try
   {
-<<<<<<< HEAD
-    const std::string caminfo_topic = image_transport::getCameraInfoTopic(topic_property_->getTopicStd());
-    caminfo_sub_ = update_nh_.subscribe( caminfo_topic, 1, &CameraDisplay::processCamInfoMessage, this );
-=======
     const std::string caminfo_topic =
         image_transport::getCameraInfoTopic(topic_property_->getTopicStd());
-    caminfo_sub_.subscribe(update_nh_, caminfo_topic, 1);
->>>>>>> 60f29987
+    caminfo_sub_ = update_nh_.subscribe(caminfo_topic, 1, &CameraDisplay::processCamInfoMessage, this);
   }
   catch (ros::Exception& e)
   {
@@ -311,20 +301,7 @@
   ImageDisplayBase::updateQueueSize();
 }
 
-<<<<<<< HEAD
-void CameraDisplay::update( float  /*wall_dt*/, float  /*ros_dt*/ )
-=======
-// TODO: In Noetic remove and integrate into reset()
-void CameraDisplay::clear()
-{
-  texture_.clear();
-  force_render_ = true;
-  context_->queueRender();
-  render_panel_->getCamera()->setPosition(Ogre::Vector3(999999, 999999, 999999));
-}
-
 void CameraDisplay::update(float /*wall_dt*/, float /*ros_dt*/)
->>>>>>> 60f29987
 {
   try
   {
@@ -562,7 +539,7 @@
   texture_.clear();
   force_render_ = true;
   context_->queueRender();
-  render_panel_->getCamera()->setPosition( Ogre::Vector3( 999999, 999999, 999999 ));
+  render_panel_->getCamera()->setPosition(Ogre::Vector3(999999, 999999, 999999));
 }
 
 } // namespace rviz
