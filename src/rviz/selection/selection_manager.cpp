/*
 * Copyright (c) 2008, Willow Garage, Inc.
 * All rights reserved.
 *
 * Redistribution and use in source and binary forms, with or without
 * modification, are permitted provided that the following conditions are met:
 *
 *     * Redistributions of source code must retain the above copyright
 *       notice, this list of conditions and the following disclaimer.
 *     * Redistributions in binary form must reproduce the above copyright
 *       notice, this list of conditions and the following disclaimer in the
 *       documentation and/or other materials provided with the distribution.
 *     * Neither the name of the Willow Garage, Inc. nor the names of its
 *       contributors may be used to endorse or promote products derived from
 *       this software without specific prior written permission.
 *
 * THIS SOFTWARE IS PROVIDED BY THE COPYRIGHT HOLDERS AND CONTRIBUTORS "AS IS"
 * AND ANY EXPRESS OR IMPLIED WARRANTIES, INCLUDING, BUT NOT LIMITED TO, THE
 * IMPLIED WARRANTIES OF MERCHANTABILITY AND FITNESS FOR A PARTICULAR PURPOSE
 * ARE DISCLAIMED. IN NO EVENT SHALL THE COPYRIGHT OWNER OR CONTRIBUTORS BE
 * LIABLE FOR ANY DIRECT, INDIRECT, INCIDENTAL, SPECIAL, EXEMPLARY, OR
 * CONSEQUENTIAL DAMAGES (INCLUDING, BUT NOT LIMITED TO, PROCUREMENT OF
 * SUBSTITUTE GOODS OR SERVICES; LOSS OF USE, DATA, OR PROFITS; OR BUSINESS
 * INTERRUPTION) HOWEVER CAUSED AND ON ANY THEORY OF LIABILITY, WHETHER IN
 * CONTRACT, STRICT LIABILITY, OR TORT (INCLUDING NEGLIGENCE OR OTHERWISE)
 * ARISING IN ANY WAY OUT OF THE USE OF THIS SOFTWARE, EVEN IF ADVISED OF THE
 * POSSIBILITY OF SUCH DAMAGE.
 */

#include <algorithm>

#include <QTimer>

#include <OgreCamera.h>
#include <OgreEntity.h>
#include <OgreHardwarePixelBuffer.h>
#include <OgreManualObject.h>
#include <OgreMaterialManager.h>
#include <OgreRenderSystem.h>
#include <OgreRenderTexture.h>
#include <OgreRoot.h>
#include <OgreSceneManager.h>
#include <OgreSceneNode.h>
#include <OgreSubEntity.h>
#include <OgreTextureManager.h>
#include <OgreViewport.h>
#include <OgreWireBoundingBox.h>
#include <OgreSharedPtr.h>
#include <OgreTechnique.h>
#include <OgreRectangle2D.h>

#include <sensor_msgs/image_encodings.h>
#include <sensor_msgs/Image.h>

#include <ros/assert.h>
#include <ros/node_handle.h>
#include <ros/publisher.h>

#include <rviz/ogre_helpers/arrow.h>
#include <rviz/ogre_helpers/axes.h>
#include <rviz/ogre_helpers/custom_parameter_indices.h>
#include <rviz/ogre_helpers/compatibility.h>
#include <rviz/ogre_helpers/qt_ogre_render_window.h>
#include <rviz/ogre_helpers/shape.h>
#include <rviz/properties/property.h>
#include <rviz/properties/property_tree_model.h>
#include <rviz/render_panel.h>
#include <rviz/view_controller.h>
#include <rviz/view_manager.h>
#include <rviz/visualization_manager.h>

#include <rviz/selection/selection_manager.h>
#include <vector>


namespace rviz
{
SelectionManager::SelectionManager(VisualizationManager* manager)
  : vis_manager_(manager)
  , highlight_enabled_(false)
  , uid_counter_(0)
  , interaction_enabled_(false)
  , debug_mode_(false)
  , property_model_(new PropertyTreeModel(new Property("root")))
{
  for (uint32_t i = 0; i < s_num_render_textures_; ++i)
  {
    pixel_boxes_[i].data = nullptr;
  }
  depth_pixel_box_.data = nullptr;

  QTimer* timer = new QTimer(this);
  connect(timer, SIGNAL(timeout()), this, SLOT(updateProperties()));
  timer->start(200);
}

SelectionManager::~SelectionManager()
{
  boost::recursive_mutex::scoped_lock lock(global_mutex_);

  setSelection(M_Picked());

  removeAndDestroyChildNode(highlight_node_->getParentSceneNode(), highlight_node_);
  delete highlight_rectangle_;

  for (uint32_t i = 0; i < s_num_render_textures_; ++i)
  {
    delete[](uint8_t*) pixel_boxes_[i].data;
  }
  delete[](uint8_t*) depth_pixel_box_.data;

  vis_manager_->getSceneManager()->destroyCamera(camera_);

  delete property_model_;
}

void SelectionManager::setDebugMode(bool debug)
{
  debug_mode_ = debug;
}

void SelectionManager::initialize()
{
  // Create our render textures
  setTextureSize(1);

  // Create our highlight rectangle
  Ogre::SceneManager* scene_manager = vis_manager_->getSceneManager();
  highlight_node_ = scene_manager->getRootSceneNode()->createChildSceneNode();

  std::stringstream ss;
  static int count = 0;
  ss << "SelectionRect" << count++;
  highlight_rectangle_ = new Ogre::Rectangle2D(true);

  const static uint32_t texture_data[1] = {0xffff0080};
  Ogre::DataStreamPtr pixel_stream;
  pixel_stream.bind(new Ogre::MemoryDataStream((void*)&texture_data[0], 4));

  Ogre::TexturePtr tex = Ogre::TextureManager::getSingleton().loadRawData(
      ss.str() + "Texture", Ogre::ResourceGroupManager::DEFAULT_RESOURCE_GROUP_NAME, pixel_stream, 1, 1,
      Ogre::PF_R8G8B8A8, Ogre::TEX_TYPE_2D, 0);

  Ogre::MaterialPtr material = Ogre::MaterialManager::getSingleton().create(
      ss.str(), Ogre::ResourceGroupManager::DEFAULT_RESOURCE_GROUP_NAME);
  material->setLightingEnabled(false);
<<<<<<< HEAD
  //material->getTechnique(0)->getPass(0)->setPolygonMode(Ogre::PM_WIREFRAME);
  setMaterial(*highlight_rectangle_, material);
=======
  // material->getTechnique(0)->getPass(0)->setPolygonMode(Ogre::PM_WIREFRAME);
  highlight_rectangle_->setMaterial(material->getName());
>>>>>>> 60f29987
  Ogre::AxisAlignedBox aabInf;
  aabInf.setInfinite();
  highlight_rectangle_->setBoundingBox(aabInf);
  highlight_rectangle_->setRenderQueueGroup(Ogre::RENDER_QUEUE_OVERLAY - 1);
  material->setSceneBlending(Ogre::SBT_TRANSPARENT_ALPHA);
  material->setCullingMode(Ogre::CULL_NONE);

  Ogre::TextureUnitState* tex_unit = material->getTechnique(0)->getPass(0)->createTextureUnitState();
  tex_unit->setTextureName(tex->getName());
  tex_unit->setTextureFiltering(Ogre::TFO_NONE);

  highlight_node_->attachObject(highlight_rectangle_);

  // create picking camera
  camera_ = scene_manager->createCamera(ss.str() + "_camera");

  // create fallback picking material
  fallback_pick_material_ = Ogre::MaterialManager::getSingleton().getByName("rviz/DefaultPickAndDepth");
  fallback_pick_material_->load();

  fallback_pick_cull_technique_ = fallback_pick_material_->getTechnique("PickCull");
  fallback_black_cull_technique_ = fallback_pick_material_->getTechnique("BlackCull");
  fallback_depth_cull_technique_ = fallback_pick_material_->getTechnique("DepthCull");

  fallback_pick_technique_ = fallback_pick_material_->getTechnique("Pick");
  fallback_black_technique_ = fallback_pick_material_->getTechnique("Black");
  fallback_depth_technique_ = fallback_pick_material_->getTechnique("Depth");
}


bool SelectionManager::get3DPoint(Ogre::Viewport* viewport, int x, int y, Ogre::Vector3& result_point)
{
  ROS_DEBUG("SelectionManager.get3DPoint()");

  std::vector<Ogre::Vector3> result_points_temp;
  bool success = get3DPatch(viewport, x, y, 1, 1, true, result_points_temp);
  if (result_points_temp.empty())
  {
    // return result_point unmodified if get point fails.
    return false;
  }
  result_point = result_points_temp[0];

  return success;
}


bool SelectionManager::getPatchDepthImage(Ogre::Viewport* viewport,
                                          int x,
                                          int y,
                                          unsigned width,
                                          unsigned height,
                                          std::vector<float>& depth_vector)
{
  unsigned int num_pixels = width * height;
  depth_vector.reserve(num_pixels);

  setDepthTextureSize(width, height);


  M_CollisionObjectToSelectionHandler::iterator handler_it = objects_.begin();
  M_CollisionObjectToSelectionHandler::iterator handler_end = objects_.end();

  for (; handler_it != handler_end; ++handler_it)
  {
    handler_it->second->preRenderPass(0);
  }

  if (render(viewport, depth_render_texture_, x, y, x + width, y + height, depth_pixel_box_, "Depth",
             depth_texture_width_, depth_texture_height_))
  {
    uint8_t* data_ptr = (uint8_t*)depth_pixel_box_.data;

    for (uint32_t pixel = 0; pixel < num_pixels; ++pixel)
    {
      uint8_t a = data_ptr[4 * pixel];
      uint8_t b = data_ptr[4 * pixel + 1];
      uint8_t c = data_ptr[4 * pixel + 2];

      int int_depth = (c << 16) | (b << 8) | a;
      float normalized_depth = ((float)int_depth) / (float)0xffffff;
      depth_vector.push_back(normalized_depth * camera_->getFarClipDistance());
    }
  }
  else
  {
    ROS_WARN("Failed to render depth patch\n");
    return false;
  }

  handler_it = objects_.begin();
  handler_end = objects_.end();
  for (; handler_it != handler_end; ++handler_it)
  {
    handler_it->second->postRenderPass(0);
  }

  return true;
}


bool SelectionManager::get3DPatch(Ogre::Viewport* viewport,
                                  int x,
                                  int y,
                                  unsigned width,
                                  unsigned height,
                                  bool skip_missing,
                                  std::vector<Ogre::Vector3>& result_points)
{
  boost::recursive_mutex::scoped_lock lock(global_mutex_);
  ROS_DEBUG("SelectionManager.get3DPatch()");

  std::vector<float> depth_vector;


  if (!getPatchDepthImage(viewport, x, y, width, height, depth_vector))
    return false;


  unsigned int pixel_counter = 0;
  Ogre::Matrix4 projection = camera_->getProjectionMatrix();
  float depth;

  for (unsigned y_iter = 0; y_iter < height; ++y_iter)
    for (unsigned x_iter = 0; x_iter < width; ++x_iter)
    {
      depth = depth_vector[pixel_counter];

      // Deal with missing or invalid points
      if ((depth > camera_->getFarClipDistance()) || (depth == 0))
      {
        ++pixel_counter;
        if (!skip_missing)
        {
          result_points.push_back(Ogre::Vector3(NAN, NAN, NAN));
        }
        continue;
      }


      Ogre::Vector3 result_point;
      // We want to shoot rays through the center of pixels, not the corners,
      // so add .5 pixels to the x and y coordinate to get to the center
      // instead of the top left of the pixel.
      Ogre::Real screenx = float(x_iter + .5) / float(width);
      Ogre::Real screeny = float(y_iter + .5) / float(height);
      if (projection[3][3] == 0.0) // If this is a perspective projection
      {
        // get world-space ray from camera & mouse coord
        Ogre::Ray vp_ray = camera_->getCameraToViewportRay(screenx, screeny);

        // transform ray direction back into camera coords
        Ogre::Vector3 dir_cam = camera_->getDerivedOrientation().Inverse() * vp_ray.getDirection();

        // normalize, so dir_cam.z == -depth
        dir_cam = dir_cam / dir_cam.z * depth * -1;

        // compute 3d point from camera origin and direction*/
        result_point = camera_->getDerivedPosition() + camera_->getDerivedOrientation() * dir_cam;
      }
      else // else this must be an orthographic projection.
      {
        // For orthographic projection, getCameraToViewportRay() does
        // the right thing for us, and the above math does not work.
        Ogre::Ray ray;
        camera_->getCameraToViewportRay(screenx, screeny, &ray);

        result_point = ray.getPoint(depth);
      }

      result_points.push_back(result_point);
      ++pixel_counter;
    }

  return !result_points.empty();
}


void SelectionManager::setDepthTextureSize(unsigned width, unsigned height)
{
  // Cap and store requested texture size
  // It's probably an error if an invalid size is requested.
  if (width > 1024)
  {
    width = 1024;
    ROS_ERROR_STREAM("SelectionManager::setDepthTextureSize invalid width requested. Max Width: 1024 -- "
                     "Width requested: "
                     << width << ".  Capping Width at 1024.");
  }

  if (depth_texture_width_ != width)
    depth_texture_width_ = width;

  if (height > 1024)
  {
    height = 1024;
    ROS_ERROR_STREAM("SelectionManager::setDepthTextureSize invalid height requested. Max Height: 1024 "
                     "-- Height requested: "
                     << width << ".  Capping Height at 1024.");
  }

  if (depth_texture_height_ != height)
    depth_texture_height_ = height;

  if (!depth_render_texture_.get() || depth_render_texture_->getWidth() != width ||
      depth_render_texture_->getHeight() != height)
  {
    std::string tex_name = "DepthTexture";
    if (depth_render_texture_.get())
    {
      tex_name = depth_render_texture_->getName();

      // destroy old
      Ogre::TextureManager::getSingleton().remove(tex_name);
    }

    depth_render_texture_ = Ogre::TextureManager::getSingleton().createManual(
        tex_name, Ogre::ResourceGroupManager::DEFAULT_RESOURCE_GROUP_NAME, Ogre::TEX_TYPE_2D,
        depth_texture_width_, depth_texture_height_, 0, Ogre::PF_R8G8B8, Ogre::TU_RENDERTARGET);

    Ogre::RenderTexture* render_texture = depth_render_texture_->getBuffer()->getRenderTarget();
    render_texture->setAutoUpdated(false);
  }
}


void SelectionManager::setTextureSize(unsigned size)
{
  if (size > 1024)
  {
    size = 1024;
  }

  texture_size_ = size;

  for (uint32_t pass = 0; pass < s_num_render_textures_; ++pass)
  {
    // check if we need to change the texture size
    if (!render_textures_[pass].get() || render_textures_[pass]->getWidth() != size)
    {
      std::string tex_name;
      if (render_textures_[pass].get())
      {
        tex_name = render_textures_[pass]->getName();

        // destroy old
        Ogre::TextureManager::getSingleton().remove(tex_name);
      }
      else
      {
        std::stringstream ss;
        static int count = 0;
        ss << "SelectionTexture" << count++;
        tex_name = ss.str();
      }

      // create new texture
      render_textures_[pass] = Ogre::TextureManager::getSingleton().createManual(
          tex_name, Ogre::ResourceGroupManager::DEFAULT_RESOURCE_GROUP_NAME, Ogre::TEX_TYPE_2D, size,
          size, 0, Ogre::PF_R8G8B8, Ogre::TU_STATIC | Ogre::TU_RENDERTARGET);

      Ogre::RenderTexture* render_texture = render_textures_[pass]->getBuffer()->getRenderTarget();
      render_texture->setAutoUpdated(false);
    }
  }
}

void SelectionManager::clearHandlers()
{
  boost::recursive_mutex::scoped_lock lock(global_mutex_);

  objects_.clear();
}

void SelectionManager::enableInteraction(bool enable)
{
  interaction_enabled_ = enable;
  M_CollisionObjectToSelectionHandler::iterator handler_it = objects_.begin();
  M_CollisionObjectToSelectionHandler::iterator handler_end = objects_.end();
  for (; handler_it != handler_end; ++handler_it)
  {
    if (InteractiveObjectPtr object = handler_it->second->getInteractiveObject().lock())
    {
      object->enableInteraction(enable);
    }
  }
}

CollObjectHandle SelectionManager::createHandle()
{
  uid_counter_++;
  if (uid_counter_ > 0x00ffffff)
  {
    uid_counter_ = 0;
  }

  uint32_t handle = 0;

  // shuffle around the bits so we get lots of colors
  // when we're displaying the selection buffer
  for (unsigned int i = 0; i < 24; i++)
  {
    uint32_t shift = (((23 - i) % 3) * 8) + (23 - i) / 3;
    uint32_t bit = ((uint32_t)(uid_counter_ >> i) & (uint32_t)1) << shift;
    handle |= bit;
  }

  return handle;
}

void SelectionManager::addObject(CollObjectHandle obj, SelectionHandler* handler)
{
  if (!obj)
  {
    //    ROS_BREAK();
    return;
  }

  boost::recursive_mutex::scoped_lock lock(global_mutex_);

  InteractiveObjectPtr object = handler->getInteractiveObject().lock();
  if (object)
  {
    object->enableInteraction(interaction_enabled_);
  }

  bool inserted = objects_.insert(std::make_pair(obj, handler)).second;
  ROS_ASSERT(inserted);
  Q_UNUSED(inserted);
}

void SelectionManager::removeObject(CollObjectHandle obj)
{
  if (!obj)
  {
    return;
  }

  boost::recursive_mutex::scoped_lock lock(global_mutex_);

  M_Picked::iterator it = selection_.find(obj);
  if (it != selection_.end())
  {
    M_Picked objs;
    objs.insert(std::make_pair(it->first, it->second));

    removeSelection(objs);
  }

  objects_.erase(obj);
}

void SelectionManager::update()
{
  boost::recursive_mutex::scoped_lock lock(global_mutex_);

  highlight_node_->setVisible(highlight_enabled_);

  if (highlight_enabled_)
  {
    setHighlightRect(highlight_.viewport, highlight_.x1, highlight_.y1, highlight_.x2, highlight_.y2);

#if 0
    M_Picked results;
    highlight_node_->setVisible(false);
    pick(highlight_.viewport, highlight_.x1, highlight_.y1, highlight_.x2, highlight_.y2, results);
    highlight_node_->setVisible(true);
#endif
  }
}

void SelectionManager::highlight(Ogre::Viewport* viewport, int x1, int y1, int x2, int y2)
{
  boost::recursive_mutex::scoped_lock lock(global_mutex_);

  highlight_enabled_ = true;

  highlight_.viewport = viewport;
  highlight_.x1 = x1;
  highlight_.y1 = y1;
  highlight_.x2 = x2;
  highlight_.y2 = y2;
}

void SelectionManager::removeHighlight()
{
  boost::recursive_mutex::scoped_lock lock(global_mutex_);

  highlight_enabled_ = false;
}

void SelectionManager::select(Ogre::Viewport* viewport, int x1, int y1, int x2, int y2, SelectType type)
{
  boost::recursive_mutex::scoped_lock lock(global_mutex_);

  highlight_enabled_ = false;
  highlight_node_->setVisible(false);

  M_Picked results;
  pick(viewport, x1, y1, x2, y2, results);

  if (type == Add)
  {
    addSelection(results);
  }
  else if (type == Remove)
  {
    removeSelection(results);
  }
  else if (type == Replace)
  {
    setSelection(results);
  }
}

void SelectionManager::setHighlightRect(Ogre::Viewport* viewport, int x1, int y1, int x2, int y2)
{
  float nx1 = ((float)x1 / viewport->getActualWidth()) * 2 - 1;
  float nx2 = ((float)x2 / viewport->getActualWidth()) * 2 - 1;
  float ny1 = -(((float)y1 / viewport->getActualHeight()) * 2 - 1);
  float ny2 = -(((float)y2 / viewport->getActualHeight()) * 2 - 1);

  nx1 = nx1 < -1 ? -1 : (nx1 > 1 ? 1 : nx1);
  ny1 = ny1 < -1 ? -1 : (ny1 > 1 ? 1 : ny1);
  nx2 = nx2 < -1 ? -1 : (nx2 > 1 ? 1 : nx2);
  ny2 = ny2 < -1 ? -1 : (ny2 > 1 ? 1 : ny2);

  highlight_rectangle_->setCorners(nx1, ny1, nx2, ny2);
}

void SelectionManager::unpackColors(const Ogre::PixelBox& box, V_CollObject& pixels)
{
  int w = box.getWidth();
  int h = box.getHeight();

  pixels.clear();
  pixels.reserve(w * h);

  for (int y = 0; y < h; y++)
  {
    for (int x = 0; x < w; x++)
    {
      uint32_t pos = (x + y * w) * 4;

      uint32_t pix_val = *(uint32_t*)((uint8_t*)box.data + pos);
      uint32_t handle = colorToHandle(box.format, pix_val);

      pixels.push_back(handle);
    }
  }
}

void SelectionManager::renderAndUnpack(Ogre::Viewport* viewport,
                                       uint32_t pass,
                                       int x1,
                                       int y1,
                                       int x2,
                                       int y2,
                                       V_CollObject& pixels)
{
  ROS_ASSERT(pass < s_num_render_textures_);

  std::stringstream scheme;
  scheme << "Pick";
  if (pass > 0)
  {
    scheme << pass;
  }

  if (render(viewport, render_textures_[pass], x1, y1, x2, y2, pixel_boxes_[pass], scheme.str(),
             texture_size_, texture_size_))
  {
    unpackColors(pixel_boxes_[pass], pixels);
  }
}


<<<<<<< HEAD
bool SelectionManager::render(Ogre::Viewport* viewport, const Ogre::TexturePtr& tex,
                              int x1, int y1, int x2, int y2,
                              Ogre::PixelBox& dst_box, const std::string& material_scheme,
                              unsigned texture_width, unsigned texture_height)
=======
bool SelectionManager::render(Ogre::Viewport* viewport,
                              Ogre::TexturePtr tex,
                              int x1,
                              int y1,
                              int x2,
                              int y2,
                              Ogre::PixelBox& dst_box,
                              std::string material_scheme,
                              unsigned texture_width,
                              unsigned texture_height)
>>>>>>> 60f29987
{
  vis_manager_->lockRender();

  if (x1 > x2)
    std::swap(x1, x2);
  if (y1 > y2)
    std::swap(y1, y2);

  if (x1 < 0)
    x1 = 0;
  if (y1 < 0)
    y1 = 0;
  if (x1 > viewport->getActualWidth() - 2)
    x1 = viewport->getActualWidth() - 2;
  if (y1 > viewport->getActualHeight() - 2)
    y1 = viewport->getActualHeight() - 2;
  if (x2 < 0)
    x2 = 0;
  if (y2 < 0)
    y2 = 0;
  if (x2 > viewport->getActualWidth() - 2)
    x2 = viewport->getActualWidth() - 2;
  if (y2 > viewport->getActualHeight() - 2)
    y2 = viewport->getActualHeight() - 2;

  if (x2 == x1)
    x2++;
  if (y2 == y1)
    y2++;

  if (x2 == x1 || y2 == y1)
  {
    ROS_WARN("SelectionManager::render(): not rendering 0 size area.");
    vis_manager_->unlockRender();
    return false;
  }

  unsigned w = x2 - x1;
  unsigned h = y2 - y1;

  Ogre::HardwarePixelBufferSharedPtr pixel_buffer = tex->getBuffer();
  Ogre::RenderTexture* render_texture = pixel_buffer->getRenderTarget();

  Ogre::Matrix4 proj_matrix = viewport->getCamera()->getProjectionMatrix();
  Ogre::Matrix4 scale_matrix = Ogre::Matrix4::IDENTITY;
  Ogre::Matrix4 trans_matrix = Ogre::Matrix4::IDENTITY;

  float x1_rel = static_cast<float>(x1) / static_cast<float>(viewport->getActualWidth() - 1) - 0.5f;
  float y1_rel = static_cast<float>(y1) / static_cast<float>(viewport->getActualHeight() - 1) - 0.5f;
  float x2_rel = static_cast<float>(x2) / static_cast<float>(viewport->getActualWidth() - 1) - 0.5f;
  float y2_rel = static_cast<float>(y2) / static_cast<float>(viewport->getActualHeight() - 1) - 0.5f;

  scale_matrix[0][0] = 1.0 / (x2_rel - x1_rel);
  scale_matrix[1][1] = 1.0 / (y2_rel - y1_rel);

  trans_matrix[0][3] -= x1_rel + x2_rel;
  trans_matrix[1][3] += y1_rel + y2_rel;

  camera_->setCustomProjectionMatrix(true, scale_matrix * trans_matrix * proj_matrix);

  camera_->setPosition(viewport->getCamera()->getDerivedPosition());
  camera_->setOrientation(viewport->getCamera()->getDerivedOrientation());

  // create a viewport if there is none
  if (render_texture->getNumViewports() == 0)
  {
    render_texture->removeAllViewports();
    render_texture->addViewport(camera_);
    Ogre::Viewport* render_viewport = render_texture->getViewport(0);
    render_viewport->setClearEveryFrame(true);
    render_viewport->setBackgroundColour(Ogre::ColourValue::Black);
    render_viewport->setOverlaysEnabled(false);
    render_viewport->setMaterialScheme(material_scheme);
  }

  unsigned render_w = w;
  unsigned render_h = h;

  if (w > h)
  {
    if (render_w > texture_width)
    {
      render_w = texture_width;
      render_h = round(float(h) * (float)texture_width / (float)w);
    }
  }
  else
  {
    if (render_h > texture_height)
    {
      render_h = texture_height;
      render_w = round(float(w) * (float)texture_height / (float)h);
    }
  }

  // safety clamping in case of rounding errors
  if (render_w > texture_width)
    render_w = texture_width;
  if (render_h > texture_height)
    render_h = texture_height;

  // set viewport to render to a subwindow of the texture
  Ogre::Viewport* render_viewport = render_texture->getViewport(0);
  render_viewport->setDimensions(0, 0, (float)render_w / (float)texture_width,
                                 (float)render_h / (float)texture_height);

  // make sure the same objects are visible as in the original viewport
  render_viewport->setVisibilityMask(viewport->getVisibilityMask());

  ros::WallTime start = ros::WallTime::now();

  // update & force ogre to render the scene
  Ogre::MaterialManager::getSingleton().addListener(this);

  render_texture->update();

  // For some reason we need to pretend to render the main window in
  // order to get the picking render to show up in the pixelbox below.
  // If we don't do this, it will show up there the *next* time we
  // pick something, but not this time.  This object as a
  // render queue listener tells the scene manager to skip every
  // render step, so nothing actually gets drawn.
  //
  // TODO: find out what part of _renderScene() actually makes this work.
  Ogre::Viewport* main_view = vis_manager_->getRenderPanel()->getViewport();
  vis_manager_->getSceneManager()->addRenderQueueListener(this);
  vis_manager_->getSceneManager()->_renderScene(main_view->getCamera(), main_view, false);
  vis_manager_->getSceneManager()->removeRenderQueueListener(this);

  ros::WallTime end = ros::WallTime::now();
  ros::WallDuration d = end - start;
  //  ROS_DEBUG("Render took [%f] msec", d.toSec() * 1000.0f);

  Ogre::MaterialManager::getSingleton().removeListener(this);

  render_w = render_viewport->getActualWidth();
  render_h = render_viewport->getActualHeight();

  Ogre::PixelFormat format = pixel_buffer->getFormat();

  int size = Ogre::PixelUtil::getMemorySize(render_w, render_h, 1, format);
  uint8_t* data = new uint8_t[size];

  delete[](uint8_t*) dst_box.data;
  dst_box = Ogre::PixelBox(render_w, render_h, 1, format, data);

  pixel_buffer->blitToMemory(dst_box, dst_box);

  vis_manager_->unlockRender();

  if (debug_mode_)
  {
    publishDebugImage(dst_box, material_scheme);
  }

  return true;
}

void SelectionManager::publishDebugImage(const Ogre::PixelBox& pixel_box, const std::string& label)
{
  ros::Publisher pub;
  ros::NodeHandle nh;
  PublisherMap::const_iterator iter = debug_publishers_.find(label);
  if (iter == debug_publishers_.end())
  {
    pub = nh.advertise<sensor_msgs::Image>("/rviz_debug/" + label, 2);
    debug_publishers_[label] = pub;
  }
  else
  {
    pub = iter->second;
  }

  sensor_msgs::Image msg;
  msg.header.stamp = ros::Time::now();
  msg.width = pixel_box.getWidth();
  msg.height = pixel_box.getHeight();
  msg.encoding = sensor_msgs::image_encodings::RGB8;
  msg.is_bigendian = false;
  msg.step = msg.width * 3;
  int dest_byte_count = msg.width * msg.height * 3;
  msg.data.resize(dest_byte_count);
  int dest_index = 0;
  uint8_t* source_ptr = (uint8_t*)pixel_box.data;
  int pre_pixel_padding = 0;
  int post_pixel_padding = 0;
  switch (pixel_box.format)
  {
  case Ogre::PF_R8G8B8:
    break;
  case Ogre::PF_A8R8G8B8:
  case Ogre::PF_X8R8G8B8:
    post_pixel_padding = 1;
    break;
  case Ogre::PF_R8G8B8A8:
    pre_pixel_padding = 1;
    break;
  default:
    ROS_ERROR("SelectionManager::publishDebugImage(): Incompatible pixel format [%d]", pixel_box.format);
    return;
  }
  uint8_t r, g, b;
  while (dest_index < dest_byte_count)
  {
    source_ptr += pre_pixel_padding;
    b = *source_ptr++;
    g = *source_ptr++;
    r = *source_ptr++;
    source_ptr += post_pixel_padding;
    msg.data[dest_index++] = r;
    msg.data[dest_index++] = g;
    msg.data[dest_index++] = b;
  }

  pub.publish(msg);
}

void SelectionManager::renderQueueStarted(uint8_t /*queueGroupId*/,
                                          const std::string& /*invocation*/,
                                          bool& skipThisInvocation)
{
  // This render queue listener function tells the scene manager to
  // skip every render step, so nothing actually gets drawn.

  //  ROS_DEBUG("SelectionManager renderQueueStarted(%d, '%s') returning skip = true.",
  //  (int)queueGroupId, invocation.c_str());
  skipThisInvocation = true;
}

void SelectionManager::pick(Ogre::Viewport* viewport,
                            int x1,
                            int y1,
                            int x2,
                            int y2,
                            M_Picked& results,
                            bool single_render_pass)
{
  boost::recursive_mutex::scoped_lock lock(global_mutex_);

  bool need_additional_render = false;

  V_CollObject handles_by_pixel;
  S_CollObject need_additional;

  V_CollObject& pixels = pixel_buffer_;

  // First render is special... does the initial object picking, determines which objects have been
  // selected
  // After that, individual handlers can specify that they need additional renders (max # defined in
  // s_num_render_textures_)
  {
    M_CollisionObjectToSelectionHandler::iterator handler_it = objects_.begin();
    M_CollisionObjectToSelectionHandler::iterator handler_end = objects_.end();
    for (; handler_it != handler_end; ++handler_it)
    {
      handler_it->second->preRenderPass(0);
    }

    renderAndUnpack(viewport, 0, x1, y1, x2, y2, pixels);

    handler_it = objects_.begin();
    handler_end = objects_.end();
    for (; handler_it != handler_end; ++handler_it)
    {
      handler_it->second->postRenderPass(0);
    }

    handles_by_pixel.reserve(pixels.size());
    V_CollObject::iterator it = pixels.begin();
    V_CollObject::iterator end = pixels.end();
    for (; it != end; ++it)
    {
      const CollObjectHandle& p = *it;

      CollObjectHandle handle = p;

      handles_by_pixel.push_back(handle);

      if (handle == 0)
      {
        continue;
      }

      SelectionHandler* handler = getHandler(handle);

      if (handler)
      {
        std::pair<M_Picked::iterator, bool> insert_result =
            results.insert(std::make_pair(handle, Picked(handle)));
        if (insert_result.second)
        {
          if (handler->needsAdditionalRenderPass(1) && !single_render_pass)
          {
            need_additional.insert(handle);
            need_additional_render = true;
          }
        }
        else
        {
          insert_result.first->second.pixel_count++;
        }
      }
    }
  }

  uint32_t pass = 1;

  V_uint64 extra_by_pixel;
  extra_by_pixel.resize(handles_by_pixel.size());
  while (need_additional_render && pass < s_num_render_textures_)
  {
    {
      S_CollObject::iterator need_it = need_additional.begin();
      S_CollObject::iterator need_end = need_additional.end();
      for (; need_it != need_end; ++need_it)
      {
        SelectionHandler* handler = getHandler(*need_it);
        ROS_ASSERT(handler);

        handler->preRenderPass(pass);
      }
    }

    renderAndUnpack(viewport, pass, x1, y1, x2, y2, pixels);

    {
      S_CollObject::iterator need_it = need_additional.begin();
      S_CollObject::iterator need_end = need_additional.end();
      for (; need_it != need_end; ++need_it)
      {
        SelectionHandler* handler = getHandler(*need_it);
        ROS_ASSERT(handler);

        handler->postRenderPass(pass);
      }
    }

    int i = 0;
    V_CollObject::iterator pix_it = pixels.begin();
    V_CollObject::iterator pix_end = pixels.end();
    for (; pix_it != pix_end; ++pix_it, ++i)
    {
      const CollObjectHandle& p = *pix_it;

      CollObjectHandle handle = handles_by_pixel[i];

      if (pass == 1)
      {
        extra_by_pixel[i] = 0;
      }

      if (need_additional.find(handle) != need_additional.end())
      {
        CollObjectHandle extra_handle = p;
        extra_by_pixel[i] |= extra_handle << (32 * (pass - 1));
      }
      else
      {
        extra_by_pixel[i] = 0;
      }
    }

    need_additional_render = false;
    need_additional.clear();
    M_Picked::iterator handle_it = results.begin();
    M_Picked::iterator handle_end = results.end();
    for (; handle_it != handle_end; ++handle_it)
    {
      CollObjectHandle handle = handle_it->first;

      if (getHandler(handle)->needsAdditionalRenderPass(pass + 1))
      {
        need_additional_render = true;
        need_additional.insert(handle);
      }
    }
  }

  int i = 0;
  V_uint64::iterator pix_2_it = extra_by_pixel.begin();
  V_uint64::iterator pix_2_end = extra_by_pixel.end();
  for (; pix_2_it != pix_2_end; ++pix_2_it, ++i)
  {
    CollObjectHandle handle = handles_by_pixel[i];

    if (handle == 0)
    {
      continue;
    }

    M_Picked::iterator picked_it = results.find(handle);
    if (picked_it == results.end())
    {
      continue;
    }

    Picked& picked = picked_it->second;

    if (*pix_2_it)
    {
      picked.extra_handles.insert(*pix_2_it);
    }
  }
}

Ogre::Technique* SelectionManager::handleSchemeNotFound(unsigned short /*scheme_index*/,
                                                        const Ogre::String& scheme_name,
                                                        Ogre::Material* original_material,
                                                        unsigned short /*lod_index*/,
                                                        const Ogre::Renderable* rend)
{
  // Find the original culling mode
  Ogre::CullingMode culling_mode = Ogre::CULL_CLOCKWISE;
  Ogre::Technique* orig_tech = original_material->getTechnique(0);
  if (orig_tech && orig_tech->getNumPasses() > 0)
  {
    culling_mode = orig_tech->getPass(0)->getCullingMode();
  }

  // find out if the renderable has the picking param set
  bool has_pick_param = !rend->getUserObjectBindings().getUserAny("pick_handle").isEmpty();

  // NOTE: it is important to avoid changing the culling mode of the
  // fallback techniques here, because that change then propagates to
  // other uses of these fallback techniques in unpredictable ways.
  // If you want to change the technique programmatically (like with
  // Pass::setCullingMode()), make sure you do it on a cloned material
  // which doesn't get shared with other objects.

  // Use the technique with the right name and culling mode.
  if (culling_mode == Ogre::CULL_CLOCKWISE)
  {
    if (scheme_name == "Pick")
    {
      return has_pick_param ? fallback_pick_cull_technique_ : fallback_black_cull_technique_;
    }
    else if (scheme_name == "Depth")
    {
      return fallback_depth_cull_technique_;
    }
    if (scheme_name == "Pick1")
    {
      return fallback_black_cull_technique_;
    }
    else
    {
      return nullptr;
    }
  }
  else // Must be CULL_NONE because we never use CULL_ANTICLOCKWISE
  {
    if (scheme_name == "Pick")
    {
      return has_pick_param ? fallback_pick_technique_ : fallback_black_technique_;
    }
    else if (scheme_name == "Depth")
    {
      return fallback_depth_technique_;
    }
    if (scheme_name == "Pick1")
    {
      return fallback_black_technique_;
    }
    else
    {
      return nullptr;
    }
  }
}

Ogre::ColourValue SelectionManager::handleToColor(CollObjectHandle handle)
{
  float r = ((handle >> 16) & 0xff) / 255.0f;
  float g = ((handle >> 8) & 0xff) / 255.0f;
  float b = (handle & 0xff) / 255.0f;
  return Ogre::ColourValue(r, g, b, 1.0f);
}

void SelectionManager::setPickData(CollObjectHandle handle,
                                   const Ogre::ColourValue& color,
                                   Ogre::SceneNode* node)
{
  if (!node)
  {
    return;
  }
  // Loop over all objects attached to this node.
  Ogre::SceneNode::ObjectIterator obj_it = node->getAttachedObjectIterator();
  while (obj_it.hasMoreElements())
  {
    Ogre::MovableObject* obj = obj_it.getNext();
    setPickData(handle, color, obj);
  }
  // Loop over and recurse into all child nodes.
  Ogre::SceneNode::ChildNodeIterator child_it = node->getChildIterator();
  while (child_it.hasMoreElements())
  {
    Ogre::SceneNode* child = dynamic_cast<Ogre::SceneNode*>(child_it.getNext());
    setPickData(handle, color, child);
  }
}

class PickColorSetter : public Ogre::Renderable::Visitor
{
public:
  PickColorSetter(CollObjectHandle handle, const Ogre::ColourValue& color)
    : color_vector_(color.r, color.g, color.b, 1.0), handle_(handle)
  {
  }

  void visit(Ogre::Renderable* rend,
             ushort /*lodIndex*/,
             bool /*isDebug*/,
             Ogre::Any* /*pAny*/ = nullptr) override
  {
    rend->setCustomParameter(PICK_COLOR_PARAMETER, color_vector_);
    rend->getUserObjectBindings().setUserAny("pick_handle", Ogre::Any(handle_));
  }

  Ogre::Vector4 color_vector_;
  CollObjectHandle handle_;
};

void SelectionManager::setPickData(CollObjectHandle handle,
                                   const Ogre::ColourValue& color,
                                   Ogre::MovableObject* object)
{
  PickColorSetter visitor(handle, color);
  object->visitRenderables(&visitor);
  object->getUserObjectBindings().setUserAny("pick_handle", Ogre::Any(handle));
}

SelectionHandler* SelectionManager::getHandler(CollObjectHandle obj)
{
  boost::recursive_mutex::scoped_lock lock(global_mutex_);

  M_CollisionObjectToSelectionHandler::iterator it = objects_.find(obj);
  if (it != objects_.end())
  {
    return it->second;
  }

  return nullptr;
}

void SelectionManager::removeSelection(const M_Picked& objs)
{
  boost::recursive_mutex::scoped_lock lock(global_mutex_);

  M_Picked::const_iterator it = objs.begin();
  M_Picked::const_iterator end = objs.end();
  for (; it != end; ++it)
  {
    removeSelectedObject(it->second);
  }

  selectionRemoved(objs);
}

void SelectionManager::addSelection(const M_Picked& objs)
{
  boost::recursive_mutex::scoped_lock lock(global_mutex_);

  M_Picked added;
  M_Picked::const_iterator it = objs.begin();
  M_Picked::const_iterator end = objs.end();
  for (; it != end; ++it)
  {
    std::pair<Picked, bool> ppb = addSelectedObject(it->second);
    if (ppb.second)
    {
      added.insert(std::make_pair(it->first, ppb.first));
    }
  }

  selectionAdded(added);
}

void SelectionManager::setSelection(const M_Picked& objs)
{
  boost::recursive_mutex::scoped_lock lock(global_mutex_);

  M_Picked original(selection_.begin(), selection_.end());

  removeSelection(original);
  addSelection(objs);
}

std::pair<Picked, bool> SelectionManager::addSelectedObject(const Picked& obj)
{
  boost::recursive_mutex::scoped_lock lock(global_mutex_);

  std::pair<M_Picked::iterator, bool> pib = selection_.insert(std::make_pair(obj.handle, obj));

  SelectionHandler* handler = getHandler(obj.handle);

  if (pib.second)
  {
    handler->onSelect(obj);
    return std::make_pair(obj, true);
  }
  else
  {
    Picked& cur = pib.first->second;
    Picked added(cur.handle);

    S_uint64::iterator it = obj.extra_handles.begin();
    S_uint64::iterator end = obj.extra_handles.end();
    for (; it != end; ++it)
    {
      if (cur.extra_handles.insert(*it).second)
      {
        added.extra_handles.insert(*it);
      }
    }

    if (!added.extra_handles.empty())
    {
      handler->onSelect(added);

      return std::make_pair(added, true);
    }
  }

  return std::make_pair(Picked(0), false);
}

void SelectionManager::removeSelectedObject(const Picked& obj)
{
  boost::recursive_mutex::scoped_lock lock(global_mutex_);

  M_Picked::iterator sel_it = selection_.find(obj.handle);
  if (sel_it != selection_.end())
  {
    S_uint64::iterator extra_it = obj.extra_handles.begin();
    S_uint64::iterator extra_end = obj.extra_handles.end();
    for (; extra_it != extra_end; ++extra_it)
    {
      sel_it->second.extra_handles.erase(*extra_it);
    }

    if (sel_it->second.extra_handles.empty())
    {
      selection_.erase(sel_it);
    }
  }

  SelectionHandler* handler = getHandler(obj.handle);
  handler->onDeselect(obj);
}

void SelectionManager::focusOnSelection()
{
  boost::recursive_mutex::scoped_lock lock(global_mutex_);

  if (selection_.empty())
  {
    return;
  }

  Ogre::AxisAlignedBox combined;

  M_Picked::iterator it = selection_.begin();
  M_Picked::iterator end = selection_.end();
  for (; it != end; ++it)
  {
    const Picked& p = it->second;

    SelectionHandler* handler = getHandler(p.handle);

    V_AABB aabbs;
    handler->getAABBs(p, aabbs);

    V_AABB::iterator aabb_it = aabbs.begin();
    V_AABB::iterator aabb_end = aabbs.end();
    for (; aabb_it != aabb_end; ++aabb_it)
    {
      combined.merge(*aabb_it);
    }
  }

  if (!combined.isInfinite() && !combined.isNull())
  {
    Ogre::Vector3 center = combined.getCenter();
    ViewController* controller = vis_manager_->getViewManager()->getCurrent();
    if (controller)
    {
      controller->lookAt(center);
    }
  }
}

void SelectionManager::selectionRemoved(const M_Picked& removed)
{
  M_Picked::const_iterator it = removed.begin();
  M_Picked::const_iterator end = removed.end();
  for (; it != end; ++it)
  {
    const Picked& picked = it->second;
    SelectionHandler* handler = getHandler(picked.handle);
    ROS_ASSERT(handler);

    handler->destroyProperties(picked, property_model_->getRoot());
  }
}

void SelectionManager::selectionAdded(const M_Picked& added)
{
  M_Picked::const_iterator it = added.begin();
  M_Picked::const_iterator end = added.end();
  for (; it != end; ++it)
  {
    const Picked& picked = it->second;
    SelectionHandler* handler = getHandler(picked.handle);
    ROS_ASSERT(handler);

    handler->createProperties(picked, property_model_->getRoot());
  }
  property_model_->sort(0, Qt::AscendingOrder);
}

void SelectionManager::updateProperties()
{
  M_Picked::const_iterator it = selection_.begin();
  M_Picked::const_iterator end = selection_.end();
  for (; it != end; ++it)
  {
    CollObjectHandle handle = it->first;
    SelectionHandler* handler = getHandler(handle);

    handler->updateProperties();
  }
}


} // namespace rviz<|MERGE_RESOLUTION|>--- conflicted
+++ resolved
@@ -144,13 +144,8 @@
   Ogre::MaterialPtr material = Ogre::MaterialManager::getSingleton().create(
       ss.str(), Ogre::ResourceGroupManager::DEFAULT_RESOURCE_GROUP_NAME);
   material->setLightingEnabled(false);
-<<<<<<< HEAD
-  //material->getTechnique(0)->getPass(0)->setPolygonMode(Ogre::PM_WIREFRAME);
+  // material->getTechnique(0)->getPass(0)->setPolygonMode(Ogre::PM_WIREFRAME);
   setMaterial(*highlight_rectangle_, material);
-=======
-  // material->getTechnique(0)->getPass(0)->setPolygonMode(Ogre::PM_WIREFRAME);
-  highlight_rectangle_->setMaterial(material->getName());
->>>>>>> 60f29987
   Ogre::AxisAlignedBox aabInf;
   aabInf.setInfinite();
   highlight_rectangle_->setBoundingBox(aabInf);
@@ -628,23 +623,16 @@
 }
 
 
-<<<<<<< HEAD
-bool SelectionManager::render(Ogre::Viewport* viewport, const Ogre::TexturePtr& tex,
-                              int x1, int y1, int x2, int y2,
-                              Ogre::PixelBox& dst_box, const std::string& material_scheme,
-                              unsigned texture_width, unsigned texture_height)
-=======
 bool SelectionManager::render(Ogre::Viewport* viewport,
-                              Ogre::TexturePtr tex,
+                              const Ogre::TexturePtr& tex,
                               int x1,
                               int y1,
                               int x2,
                               int y2,
                               Ogre::PixelBox& dst_box,
-                              std::string material_scheme,
+                              const std::string& material_scheme,
                               unsigned texture_width,
                               unsigned texture_height)
->>>>>>> 60f29987
 {
   vis_manager_->lockRender();
 
