/*
 * Copyright (c) 2013, Willow Garage, Inc.
 * All rights reserved.
 *
 * Redistribution and use in source and binary forms, with or without
 * modification, are permitted provided that the following conditions are met:
 *
 *     * Redistributions of source code must retain the above copyright
 *       notice, this list of conditions and the following disclaimer.
 *     * Redistributions in binary form must reproduce the above copyright
 *       notice, this list of conditions and the following disclaimer in the
 *       documentation and/or other materials provided with the distribution.
 *     * Neither the name of the Willow Garage, Inc. nor the names of its
 *       contributors may be used to endorse or promote products derived from
 *       this software without specific prior written permission.
 *
 * THIS SOFTWARE IS PROVIDED BY THE COPYRIGHT HOLDERS AND CONTRIBUTORS "AS IS"
 * AND ANY EXPRESS OR IMPLIED WARRANTIES, INCLUDING, BUT NOT LIMITED TO, THE
 * IMPLIED WARRANTIES OF MERCHANTABILITY AND FITNESS FOR A PARTICULAR PURPOSE
 * ARE DISCLAIMED. IN NO EVENT SHALL THE COPYRIGHT OWNER OR CONTRIBUTORS BE
 * LIABLE FOR ANY DIRECT, INDIRECT, INCIDENTAL, SPECIAL, EXEMPLARY, OR
 * CONSEQUENTIAL DAMAGES (INCLUDING, BUT NOT LIMITED TO, PROCUREMENT OF
 * SUBSTITUTE GOODS OR SERVICES; LOSS OF USE, DATA, OR PROFITS; OR BUSINESS
 * INTERRUPTION) HOWEVER CAUSED AND ON ANY THEORY OF LIABILITY, WHETHER IN
 * CONTRACT, STRICT LIABILITY, OR TORT (INCLUDING NEGLIGENCE OR OTHERWISE)
 * ARISING IN ANY WAY OUT OF THE USE OF THIS SOFTWARE, EVEN IF ADVISED OF THE
 * POSSIBILITY OF SUCH DAMAGE.
 */

#include "line.h"

#include <sstream>

#include <OgreSceneNode.h>
#include <OgreSceneManager.h>
#include <OgreManualObject.h>
#include <OgreMaterialManager.h>
#include <OgreTechnique.h>

namespace rviz
{
Line::Line(Ogre::SceneManager* manager, Ogre::SceneNode* parent_node) : Object(manager)
{
  if (!parent_node)
  {
    parent_node = manager->getRootSceneNode();
  }
  manual_object_ = manager->createManualObject();
  scene_node_ = parent_node->createChildSceneNode();

  static int count = 0;
  std::stringstream ss;
  ss << "LineMaterial" << count++;

  // NOTE: The second parameter to the create method is the resource group the material will be added to.
<<<<<<< HEAD
  // If the group you name does not exist (in your resources.cfg file) the library will assert() and your program will crash
  manual_object_material_ = Ogre::MaterialManager::getSingleton().create(ss.str(), Ogre::ResourceGroupManager::DEFAULT_RESOURCE_GROUP_NAME);
=======
  // If the group you name does not exist (in your resources.cfg file) the library will assert() and your
  // program will crash
  manual_object_material_ = Ogre::MaterialManager::getSingleton().create(ss.str(), "rviz");
>>>>>>> 60f29987
  manual_object_material_->setReceiveShadows(false);
  manual_object_material_->getTechnique(0)->setLightingEnabled(true);
  manual_object_material_->getTechnique(0)->getPass(0)->setDiffuse(0, 0, 0, 0);
  manual_object_material_->getTechnique(0)->getPass(0)->setAmbient(1, 1, 1);

  scene_node_->attachObject(manual_object_);
}

Line::~Line()
{
  if (scene_node_->getParentSceneNode())
  {
    scene_node_->getParentSceneNode()->removeChild(scene_node_);
  }
  scene_manager_->destroySceneNode(scene_node_);
  scene_manager_->destroyManualObject(manual_object_);
  Ogre::MaterialManager::getSingleton().remove(manual_object_material_->getName());
}

void Line::setPoints(Ogre::Vector3 start, Ogre::Vector3 end)
{
  manual_object_->clear();
  manual_object_->begin(manual_object_material_->getName(), Ogre::RenderOperation::OT_LINE_LIST);
  manual_object_->position(start);
  manual_object_->position(end);
  manual_object_->end();
  setVisible(true);
}

void Line::setVisible(bool visible)
{
  scene_node_->setVisible(visible, true);
}


void Line::setPosition(const Ogre::Vector3& position)
{
  scene_node_->setPosition(position);
}

void Line::setOrientation(const Ogre::Quaternion& orientation)
{
  scene_node_->setOrientation(orientation);
}

void Line::setScale(const Ogre::Vector3& scale)
{
  scene_node_->setScale(scale);
}

void Line::setColor(const Ogre::ColourValue& c)
{
  // this is consistent with the behaviour in the Shape class.

  manual_object_material_->getTechnique(0)->setAmbient(c * 0.5);
  manual_object_material_->getTechnique(0)->setDiffuse(c);

  if (c.a < 0.9998)
  {
    manual_object_material_->getTechnique(0)->setSceneBlending(Ogre::SBT_TRANSPARENT_ALPHA);
    manual_object_material_->getTechnique(0)->setDepthWriteEnabled(false);
  }
  else
  {
    manual_object_material_->getTechnique(0)->setSceneBlending(Ogre::SBT_REPLACE);
    manual_object_material_->getTechnique(0)->setDepthWriteEnabled(true);
  }
}

void Line::setColor(float r, float g, float b, float a)
{
  setColor(Ogre::ColourValue(r, g, b, a));
}

// where are the void Line::setColour(...) convenience methods??? ;)

const Ogre::Vector3& Line::getPosition()
{
  return scene_node_->getPosition();
}

const Ogre::Quaternion& Line::getOrientation()
{
  return scene_node_->getOrientation();
}

void Line::setUserData(const Ogre::Any& data)
{
  manual_object_->getUserObjectBindings().setUserAny(data);
}


} // namespace rviz<|MERGE_RESOLUTION|>--- conflicted
+++ resolved
@@ -53,14 +53,10 @@
   ss << "LineMaterial" << count++;
 
   // NOTE: The second parameter to the create method is the resource group the material will be added to.
-<<<<<<< HEAD
-  // If the group you name does not exist (in your resources.cfg file) the library will assert() and your program will crash
-  manual_object_material_ = Ogre::MaterialManager::getSingleton().create(ss.str(), Ogre::ResourceGroupManager::DEFAULT_RESOURCE_GROUP_NAME);
-=======
   // If the group you name does not exist (in your resources.cfg file) the library will assert() and your
   // program will crash
-  manual_object_material_ = Ogre::MaterialManager::getSingleton().create(ss.str(), "rviz");
->>>>>>> 60f29987
+  manual_object_material_ = Ogre::MaterialManager::getSingleton().create(
+      ss.str(), Ogre::ResourceGroupManager::DEFAULT_RESOURCE_GROUP_NAME);
   manual_object_material_->setReceiveShadows(false);
   manual_object_material_->getTechnique(0)->setLightingEnabled(true);
   manual_object_material_->getTechnique(0)->getPass(0)->setDiffuse(0, 0, 0, 0);
