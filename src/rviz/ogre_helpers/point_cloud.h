--- conflicted
+++ resolved
@@ -74,23 +74,14 @@
 
   Ogre::HardwareVertexBufferSharedPtr getBuffer();
 
-<<<<<<< HEAD
-  virtual Ogre::Real getBoundingRadius(void) const;
-  virtual Ogre::Real getSquaredViewDepth(const Ogre::Camera* cam) const;
-  virtual unsigned short getNumWorldTransforms() const { return 1; }
-  virtual void getWorldTransforms(Ogre::Matrix4* xform) const;
-  virtual const Ogre::LightList& getLights() const;
-=======
   Ogre::Real getBoundingRadius() const override;
   Ogre::Real getSquaredViewDepth(const Ogre::Camera* cam) const override;
-  void _notifyCurrentCamera(Ogre::Camera* camera) override;
   unsigned short getNumWorldTransforms() const override
   {
     return 1;
   }
   void getWorldTransforms(Ogre::Matrix4* xform) const override;
   const Ogre::LightList& getLights() const override;
->>>>>>> 60f29987
 
 private:
   Ogre::MaterialPtr material_;
@@ -197,16 +188,6 @@
 
   void setHighlightColor(float r, float g, float b);
 
-<<<<<<< HEAD
-  virtual const Ogre::String& getMovableType() const { return sm_Type; }
-  virtual const Ogre::AxisAlignedBox& getBoundingBox() const;
-  virtual float getBoundingRadius() const;
-  virtual void getWorldTransforms( Ogre::Matrix4* xform ) const;
-  virtual unsigned short getNumWorldTransforms() const { return 1; }
-  virtual void _updateRenderQueue( Ogre::RenderQueue* queue );
-  virtual void _notifyAttached(Ogre::Node *parent, bool isTagPoint=false);
-  virtual void visitRenderables(Ogre::Renderable::Visitor* visitor, bool debugRenderables);
-=======
   const Ogre::String& getMovableType() const override
   {
     return sm_Type;
@@ -219,12 +200,8 @@
     return 1;
   }
   void _updateRenderQueue(Ogre::RenderQueue* queue) override;
-  void _notifyCurrentCamera(Ogre::Camera* camera) override;
   void _notifyAttached(Ogre::Node* parent, bool isTagPoint = false) override;
-#if (OGRE_VERSION_MAJOR >= 1 && OGRE_VERSION_MINOR >= 6)
   void visitRenderables(Ogre::Renderable::Visitor* visitor, bool debugRenderables) override;
-#endif
->>>>>>> 60f29987
 
   virtual void setName(const std::string& name)
   {
