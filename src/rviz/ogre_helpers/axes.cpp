--- conflicted
+++ resolved
@@ -39,18 +39,16 @@
 
 namespace rviz
 {
-<<<<<<< HEAD
+Axes::Axes(Ogre::SceneManager* scene_manager,
+           Ogre::SceneNode* parent_node,
+           float length,
+           float radius,
+           float alpha)
+  : Object(scene_manager)
+  , default_x_color_(1, 0, 0, alpha)
+  , default_y_color_(0, 1, 0, alpha)
+  , default_z_color_(0, 0, 1, alpha)
 
-Axes::Axes( Ogre::SceneManager* scene_manager, Ogre::SceneNode* parent_node, float length, float radius, float alpha )
-    : Object( scene_manager ),
-      default_x_color_( 1, 0, 0, alpha ),
-      default_y_color_( 0, 1, 0, alpha ),
-      default_z_color_( 0, 0, 1, alpha )
-
-=======
-Axes::Axes(Ogre::SceneManager* scene_manager, Ogre::SceneNode* parent_node, float length, float radius)
-  : Object(scene_manager)
->>>>>>> 60f29987
 {
   if (!parent_node)
   {
@@ -63,11 +61,7 @@
   y_axis_ = new Shape(Shape::Cylinder, scene_manager_, scene_node_);
   z_axis_ = new Shape(Shape::Cylinder, scene_manager_, scene_node_);
 
-<<<<<<< HEAD
-  set( length, radius, alpha );
-=======
-  set(length, radius);
->>>>>>> 60f29987
+  set(length, radius, alpha);
 }
 
 Axes::~Axes()
@@ -76,17 +70,10 @@
   delete y_axis_;
   delete z_axis_;
 
-<<<<<<< HEAD
-  scene_manager_->destroySceneNode( scene_node_ );
+  scene_manager_->destroySceneNode(scene_node_);
 }
 
-void Axes::set( float length, float radius, float alpha )
-=======
-  scene_manager_->destroySceneNode(scene_node_->getName());
-}
-
-void Axes::set(float length, float radius)
->>>>>>> 60f29987
+void Axes::set(float length, float radius, float alpha)
 {
   x_axis_->setScale(Ogre::Vector3(radius, length, radius));
   y_axis_->setScale(Ogre::Vector3(radius, length, radius));
@@ -156,7 +143,6 @@
 
 void Axes::updateAlpha(float alpha)
 {
-<<<<<<< HEAD
   default_x_color_.a = alpha;
   default_y_color_.a = alpha;
   default_z_color_.a = alpha;
@@ -168,16 +154,6 @@
   y_axis_->setColor(default_y_color_);
   z_axis_->setColor(default_z_color_);
 }
-=======
-  x_axis_->setColor(1.0f, 0.0f, 0.0f, 1.0f);
-  y_axis_->setColor(0.0f, 1.0f, 0.0f, 1.0f);
-  z_axis_->setColor(0.0f, 0.0f, 1.0f, 1.0f);
-}
-
-const Ogre::ColourValue Axes::default_x_color_(1, 0, 0, 1);
-const Ogre::ColourValue Axes::default_y_color_(0, 1, 0, 1);
-const Ogre::ColourValue Axes::default_z_color_(0, 0, 1, 1);
->>>>>>> 60f29987
 
 const Ogre::ColourValue& Axes::getDefaultXColor()
 {
