--- conflicted
+++ resolved
@@ -66,16 +66,12 @@
    * @param radius Radius of the axes
    * @param alpha Alpha channel value of the axes
    */
-<<<<<<< HEAD
-  Axes( Ogre::SceneManager* manager, Ogre::SceneNode* parent_node = NULL, float length = 1.0f, float radius = 0.1f, float alpha = 1.0f );
-  virtual ~Axes();
-=======
   Axes(Ogre::SceneManager* manager,
        Ogre::SceneNode* parent_node = nullptr,
        float length = 1.0f,
-       float radius = 0.1f);
+       float radius = 0.1f,
+       float alpha = 1.0f);
   ~Axes() override;
->>>>>>> 60f29987
 
   /**
    * \brief Set the parameters on this object
@@ -84,11 +80,7 @@
    * @param radius Radius of the axes
    * @param alpha Alpha channel value of the axes
    */
-<<<<<<< HEAD
-  void set( float length, float radius , float alpha = 1.0f );
-=======
-  void set(float length, float radius);
->>>>>>> 60f29987
+  void set(float length, float radius, float alpha = 1.0f);
 
   void setOrientation(const Ogre::Quaternion& orientation) override;
   void setPosition(const Ogre::Vector3& position) override;
