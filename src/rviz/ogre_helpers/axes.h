--- conflicted
+++ resolved
@@ -44,12 +44,7 @@
 namespace Ogre
 {
 class Any;
-<<<<<<< HEAD
-}
-=======
-class ColourValue;
 } // namespace Ogre
->>>>>>> 8bd56fb9
 
 namespace rviz
 {
