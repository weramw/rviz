--- conflicted
+++ resolved
@@ -86,12 +86,7 @@
 
     // bottom
     -0.5, -0.5, -0.5, -0.5, -0.5, 0.5, 0.5, -0.5, -0.5, 0.5, -0.5, -0.5, -0.5, -0.5, 0.5, 0.5, -0.5, 0.5,
-<<<<<<< HEAD
-    // clang-format on
-};
-=======
 }; // clang-format on
->>>>>>> 8bd56fb9
 
 Ogre::String PointCloud::sm_Type = "PointCloud";
 
