--- conflicted
+++ resolved
@@ -774,13 +774,8 @@
   return rend;
 }
 
-<<<<<<< HEAD
 #if OGRE_VERSION >= OGRE_VERSION_CHECK(1,6,0)
-void PointCloud::visitRenderables(Ogre::Renderable::Visitor* visitor, bool debugRenderables)
-=======
-#if (OGRE_VERSION_MAJOR >= 1 && OGRE_VERSION_MINOR >= 6)
 void PointCloud::visitRenderables(Ogre::Renderable::Visitor*  /*visitor*/, bool  /*debugRenderables*/)
->>>>>>> 76c2c9bb
 {
 
 }
