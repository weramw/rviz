--- conflicted
+++ resolved
@@ -44,13 +44,8 @@
   RosLogListener(): min_lml(Ogre::LML_CRITICAL) {};
   virtual ~RosLogListener() {}
 
-<<<<<<< HEAD
 #if OGRE_VERSION >= OGRE_VERSION_CHECK(1,8,0)
-  virtual void messageLogged( const Ogre::String& message, Ogre::LogMessageLevel lml, bool maskDebug, const Ogre::String &logName, bool& skipThisMessage )
-=======
-#if OGRE_VERSION >= ((1 << 16) | (8 << 8))
   virtual void messageLogged( const Ogre::String& message, Ogre::LogMessageLevel lml, bool  /*maskDebug*/, const Ogre::String & /*logName*/, bool& skipThisMessage )
->>>>>>> 76c2c9bb
   {
     if ( !skipThisMessage )
     {
