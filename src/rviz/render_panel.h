/*
 * Copyright (c) 2008, Willow Garage, Inc.
 * All rights reserved.
 *
 * Redistribution and use in source and binary forms, with or without
 * modification, are permitted provided that the following conditions are met:
 *
 *     * Redistributions of source code must retain the above copyright
 *       notice, this list of conditions and the following disclaimer.
 *     * Redistributions in binary form must reproduce the above copyright
 *       notice, this list of conditions and the following disclaimer in the
 *       documentation and/or other materials provided with the distribution.
 *     * Neither the name of the Willow Garage, Inc. nor the names of its
 *       contributors may be used to endorse or promote products derived from
 *       this software without specific prior written permission.
 *
 * THIS SOFTWARE IS PROVIDED BY THE COPYRIGHT HOLDERS AND CONTRIBUTORS "AS IS"
 * AND ANY EXPRESS OR IMPLIED WARRANTIES, INCLUDING, BUT NOT LIMITED TO, THE
 * IMPLIED WARRANTIES OF MERCHANTABILITY AND FITNESS FOR A PARTICULAR PURPOSE
 * ARE DISCLAIMED. IN NO EVENT SHALL THE COPYRIGHT OWNER OR CONTRIBUTORS BE
 * LIABLE FOR ANY DIRECT, INDIRECT, INCIDENTAL, SPECIAL, EXEMPLARY, OR
 * CONSEQUENTIAL DAMAGES (INCLUDING, BUT NOT LIMITED TO, PROCUREMENT OF
 * SUBSTITUTE GOODS OR SERVICES; LOSS OF USE, DATA, OR PROFITS; OR BUSINESS
 * INTERRUPTION) HOWEVER CAUSED AND ON ANY THEORY OF LIABILITY, WHETHER IN
 * CONTRACT, STRICT LIABILITY, OR TORT (INCLUDING NEGLIGENCE OR OTHERWISE)
 * ARISING IN ANY WAY OUT OF THE USE OF THIS SOFTWARE, EVEN IF ADVISED OF THE
 * POSSIBILITY OF SUCH DAMAGE.
 */

#ifndef RVIZ_RENDER_PANEL_H
#define RVIZ_RENDER_PANEL_H

#include "ogre_helpers/qt_ogre_render_window.h"

#ifndef Q_MOC_RUN
#include <OgreSceneManager.h>

#include <boost/thread/mutex.hpp>
#endif

#include <vector>
#include <map>

namespace Ogre
{
class Root;
class Camera;
class RaySceneQuery;
class ParticleSystem;
}

namespace ros
{
class Node;
}

class QMenu;
class QKeyEvent;
class PropertyTreeWidget;

namespace rviz
{
class Display;
class DisplayContext;
class ViewController;

/**
 * A widget which shows an OGRE-rendered scene in RViz.
 *
 * RenderPanel displays a scene and forwards mouse and key events to
 * the DisplayContext (which further forwards them to the active
 * Tool, etc.)
 */
class RenderPanel : public QtOgreRenderWindow, public Ogre::SceneManager::Listener
{
  Q_OBJECT
public:
  /** Constructor.  Ogre::Root::createRenderWindow() is called within. */
  RenderPanel(QWidget* parent = nullptr);
  ~RenderPanel() override;

  /** This sets up the Ogre::Camera for this widget. */
  void initialize(Ogre::SceneManager* scene_manager, DisplayContext* manager);

  DisplayContext* getManager()
  {
    return context_;
  }

  ViewController* getViewController()
  {
    return view_controller_;
  }

  /** @brief Set the ViewController which should control the camera
   * position for this view. */
  void setViewController(ViewController* controller);

  /** Show the given menu as a context menu, positioned based on the
   * current mouse position.  This can be called from any thread. */
  void showContextMenu(boost::shared_ptr<QMenu> menu);

  /** Return true if the context menu for this panel is visible */
  bool contextMenuVisible();

  void sceneManagerDestroyed(Ogre::SceneManager* source) override;

  /** Return true if moving the mouse within this widget should set keyboard focus */
  bool getFocusOnMouseMove() const;

  /** Set to true if moving the mouse within this widget should set keyboard focus, default true */
  void setFocusOnMouseMove(bool enabled);

protected:
  // Override from QWidget
  void contextMenuEvent(QContextMenuEvent* event) override;

  /// Called when any mouse event happens inside the render window
  void onRenderWindowMouseEvents(QMouseEvent* event);

  // QWidget mouse events all get sent to onRenderWindowMouseEvents().
  // QMouseEvent.type() distinguishes them later.
  void mouseMoveEvent(QMouseEvent* event) override
  {
    onRenderWindowMouseEvents(event);
  }
  void mousePressEvent(QMouseEvent* event) override
  {
    onRenderWindowMouseEvents(event);
  }
  void mouseReleaseEvent(QMouseEvent* event) override
  {
    onRenderWindowMouseEvents(event);
  }
  void mouseDoubleClickEvent(QMouseEvent* event) override
  {
    onRenderWindowMouseEvents(event);
  }

  void leaveEvent(QEvent* event) override;

  /// Called when there is a mouse-wheel event.
  void wheelEvent(QWheelEvent* event) override;

  void keyPressEvent(QKeyEvent* event) override;

  // Mouse handling
  int mouse_x_;              ///< X position of the last mouse event
  int mouse_y_;              ///< Y position of the last mouse event
  bool focus_on_mouse_move_; ///< a moving the mouse catches keyboard focus

  DisplayContext* context_;
  Ogre::SceneManager* scene_manager_;

  ViewController* view_controller_;

  boost::shared_ptr<QMenu> context_menu_;
  boost::mutex context_menu_mutex_;

  bool context_menu_visible_;

  // Pointer to the Display which is using this render panel, or NULL
  // if this does not belong to a Display.
  Display* display_;

private Q_SLOTS:
<<<<<<< HEAD
  void onContextMenuHide();

private:
=======
  // TODO(simonschmeisser) remove this in noetic
  void sendMouseMoveEvent();
  void onContextMenuHide();

private:
  // TODO(simonschmeisser) remove this in noetic
  QTimer* fake_mouse_move_event_timer_;
>>>>>>> 60f29987
  Ogre::Camera* default_camera_; ///< A default camera created in initialize().
};

} // namespace rviz

#endif<|MERGE_RESOLUTION|>--- conflicted
+++ resolved
@@ -164,19 +164,9 @@
   Display* display_;
 
 private Q_SLOTS:
-<<<<<<< HEAD
   void onContextMenuHide();
 
 private:
-=======
-  // TODO(simonschmeisser) remove this in noetic
-  void sendMouseMoveEvent();
-  void onContextMenuHide();
-
-private:
-  // TODO(simonschmeisser) remove this in noetic
-  QTimer* fake_mouse_move_event_timer_;
->>>>>>> 60f29987
   Ogre::Camera* default_camera_; ///< A default camera created in initialize().
 };
 
