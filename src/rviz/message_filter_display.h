/*
 * Copyright (c) 2012, Willow Garage, Inc.
 * All rights reserved.
 *
 * Redistribution and use in source and binary forms, with or without
 * modification, are permitted provided that the following conditions are met:
 *
 *     * Redistributions of source code must retain the above copyright
 *       notice, this list of conditions and the following disclaimer.
 *     * Redistributions in binary form must reproduce the above copyright
 *       notice, this list of conditions and the following disclaimer in the
 *       documentation and/or other materials provided with the distribution.
 *     * Neither the name of the Willow Garage, Inc. nor the names of its
 *       contributors may be used to endorse or promote products derived from
 *       this software without specific prior written permission.
 *
 * THIS SOFTWARE IS PROVIDED BY THE COPYRIGHT HOLDERS AND CONTRIBUTORS "AS IS"
 * AND ANY EXPRESS OR IMPLIED WARRANTIES, INCLUDING, BUT NOT LIMITED TO, THE
 * IMPLIED WARRANTIES OF MERCHANTABILITY AND FITNESS FOR A PARTICULAR PURPOSE
 * ARE DISCLAIMED. IN NO EVENT SHALL THE COPYRIGHT OWNER OR CONTRIBUTORS BE
 * LIABLE FOR ANY DIRECT, INDIRECT, INCIDENTAL, SPECIAL, EXEMPLARY, OR
 * CONSEQUENTIAL DAMAGES (INCLUDING, BUT NOT LIMITED TO, PROCUREMENT OF
 * SUBSTITUTE GOODS OR SERVICES; LOSS OF USE, DATA, OR PROFITS; OR BUSINESS
 * INTERRUPTION) HOWEVER CAUSED AND ON ANY THEORY OF LIABILITY, WHETHER IN
 * CONTRACT, STRICT LIABILITY, OR TORT (INCLUDING NEGLIGENCE OR OTHERWISE)
 * ARISING IN ANY WAY OUT OF THE USE OF THIS SOFTWARE, EVEN IF ADVISED OF THE
 * POSSIBILITY OF SUCH DAMAGE.
 */
#ifndef MESSAGE_FILTER_DISPLAY_H
#define MESSAGE_FILTER_DISPLAY_H

#ifndef Q_MOC_RUN
#include <message_filters/subscriber.h>
#include <tf2_ros/message_filter.h>
#endif

#include <rviz/display_context.h>
#include <rviz/frame_manager.h>
#include <rviz/properties/int_property.h>
#include <rviz/properties/ros_topic_property.h>

#include <rviz/display.h>
#include <rviz/rviz_export.h>

namespace rviz
{
/** @brief Helper superclass for MessageFilterDisplay, needed because
 * Qt's moc and c++ templates don't work nicely together.  Not
 * intended to be used directly. */
class RVIZ_EXPORT _RosTopicDisplay : public Display
{
  Q_OBJECT
public:
  _RosTopicDisplay()
<<<<<<< HEAD
    {
      topic_property_ = new RosTopicProperty( "Topic", "",
                                              "", "",
                                              this, SLOT( updateTopic() ));
      unreliable_property_ = new BoolProperty( "Unreliable", false,
                                               "Prefer UDP topic transport",
                                               this,
                                               SLOT( updateTopic() ));
      queue_size_property_ = new IntProperty( "Queue Size", 10,
                                              "Size of TF message filter queue.\n"
                                              "Increasing this is useful if your TF data is delayed significantly "
                                              "w.r.t. your data, but it can greatly increase memory usage as well.",
                                              this, SLOT( updateQueueSize() ));
      queue_size_property_->setMin(0);
    }
=======
  {
    topic_property_ = new RosTopicProperty("Topic", "", "", "", this, SLOT(updateTopic()));
    unreliable_property_ =
        new BoolProperty("Unreliable", false, "Prefer UDP topic transport", this, SLOT(updateTopic()));
  }
>>>>>>> 60f29987

protected Q_SLOTS:
  virtual void updateTopic() = 0;
  virtual void updateQueueSize() = 0;

protected:
  RosTopicProperty* topic_property_;
  BoolProperty* unreliable_property_;
  IntProperty* queue_size_property_;
};

/** @brief Display subclass using a tf2_ros::MessageFilter, templated on the ROS message type.
 *
 * This class brings together some common things used in many Display
 * types.  It has a tf2_ros::MessageFilter to filter incoming messages, and
 * it handles subscribing and unsubscribing when the display is
 * enabled or disabled.  It also has an Ogre::SceneNode which  */
template <class MessageType>
class MessageFilterDisplay : public _RosTopicDisplay
{
  // No Q_OBJECT macro here, moc does not support Q_OBJECT in a templated class.
public:
  /** @brief Convenience typedef so subclasses don't have to use
   * the long templated class name to refer to their super class. */
  typedef MessageFilterDisplay<MessageType> MFDClass;

<<<<<<< HEAD
  MessageFilterDisplay()
    : tf_filter_( NULL )
    , messages_received_( 0 )
    {
      QString message_type = QString::fromStdString( ros::message_traits::datatype<MessageType>() );
      topic_property_->setMessageType( message_type );
      topic_property_->setDescription( message_type + " topic to subscribe to." );
    }

  virtual void onInitialize()
    {
      tf_filter_ = new tf2_ros::MessageFilter<MessageType>(
        *context_->getTF2BufferPtr(),
        fixed_frame_.toStdString(),
        static_cast<uint32_t>(queue_size_property_->getInt()),
        update_nh_);

      tf_filter_->connectInput( sub_ );
      tf_filter_->registerCallback( boost::bind( &MessageFilterDisplay<MessageType>::incomingMessage, this, _1 ));
      context_->getFrameManager()->registerFilterForTransformStatusCheck( tf_filter_, this );
    }

  virtual ~MessageFilterDisplay()
    {
      MessageFilterDisplay::unsubscribe();
      MessageFilterDisplay::reset();
      delete tf_filter_;
    }

  virtual void reset()
    {
      Display::reset();
      tf_filter_->clear();
      messages_received_ = 0;
    }

  virtual void setTopic( const QString &topic, const QString &/*datatype*/ )
    {
      topic_property_->setString( topic );
    }
=======
  MessageFilterDisplay() : tf_filter_(nullptr), messages_received_(0)
  {
    QString message_type = QString::fromStdString(ros::message_traits::datatype<MessageType>());
    topic_property_->setMessageType(message_type);
    topic_property_->setDescription(message_type + " topic to subscribe to.");
  }

  void onInitialize() override
  {
    tf_filter_ = new tf2_ros::MessageFilter<MessageType>(*context_->getTF2BufferPtr(),
                                                         fixed_frame_.toStdString(), 10, update_nh_);

    tf_filter_->connectInput(sub_);
    tf_filter_->registerCallback(
        boost::bind(&MessageFilterDisplay<MessageType>::incomingMessage, this, _1));
    context_->getFrameManager()->registerFilterForTransformStatusCheck(tf_filter_, this);
  }

  ~MessageFilterDisplay() override
  {
    MessageFilterDisplay::unsubscribe();
    MessageFilterDisplay::reset();
    delete tf_filter_;
  }

  void reset() override
  {
    Display::reset();
    tf_filter_->clear();
    // Quick fix for #1372. Can be removed if https://github.com/ros/geometry2/pull/402 is released
    if (tf_filter_)
      update_nh_.getCallbackQueue()->removeByID((uint64_t)tf_filter_);
    messages_received_ = 0;
  }

  void setTopic(const QString& topic, const QString& /*datatype*/) override
  {
    topic_property_->setString(topic);
  }
>>>>>>> 60f29987

protected:
  void updateTopic() override
  {
    unsubscribe();
    reset();
    subscribe();
    context_->queueRender();
  }

  virtual void updateQueueSize()
    {
      tf_filter_->setQueueSize(static_cast<uint32_t>(queue_size_property_->getInt()));
      subscribe();
    }

  virtual void subscribe()
  {
    if (!isEnabled())
    {
<<<<<<< HEAD
      if( !isEnabled() )
      {
        return;
      }

      try
      {
        ros::TransportHints transport_hint = ros::TransportHints().reliable();
        // Determine UDP vs TCP transport for user selection.
        if (unreliable_property_->getBool())
        {
          transport_hint = ros::TransportHints().unreliable();
        }
        sub_.subscribe( update_nh_, topic_property_->getTopicStd(),
                        static_cast<uint32_t>(queue_size_property_->getInt()), transport_hint);
        setStatus( StatusProperty::Ok, "Topic", "OK" );
      }
      catch( ros::Exception& e )
      {
        setStatus( StatusProperty::Error, "Topic", QString( "Error subscribing: " ) + e.what() );
      }
    }

  virtual void unsubscribe()
    {
      sub_.unsubscribe();
=======
      return;
>>>>>>> 60f29987
    }

    try
    {
      ros::TransportHints transport_hint = ros::TransportHints().reliable();
      // Determine UDP vs TCP transport for user selection.
      if (unreliable_property_->getBool())
      {
        transport_hint = ros::TransportHints().unreliable();
      }
      sub_.subscribe(update_nh_, topic_property_->getTopicStd(), 10, transport_hint);
      setStatus(StatusProperty::Ok, "Topic", "OK");
    }
    catch (ros::Exception& e)
    {
      setStatus(StatusProperty::Error, "Topic", QString("Error subscribing: ") + e.what());
    }
  }

  virtual void unsubscribe()
  {
    sub_.unsubscribe();
  }

  void onEnable() override
  {
    subscribe();
  }

  void onDisable() override
  {
    unsubscribe();
    reset();
  }

  void fixedFrameChanged() override
  {
    tf_filter_->setTargetFrame(fixed_frame_.toStdString());
    reset();
  }

  /** @brief Incoming message callback.  Checks if the message pointer
   * is valid, increments messages_received_, then calls
   * processMessage(). */
  void incomingMessage(const typename MessageType::ConstPtr& msg)
  {
    if (!msg)
    {
      return;
    }

    ++messages_received_;
    setStatus(StatusProperty::Ok, "Topic", QString::number(messages_received_) + " messages received");

    processMessage(msg);
  }

  /** @brief Implement this to process the contents of a message.
   *
   * This is called by incomingMessage(). */
  virtual void processMessage(const typename MessageType::ConstPtr& msg) = 0;

  message_filters::Subscriber<MessageType> sub_;
  tf2_ros::MessageFilter<MessageType>* tf_filter_;
  uint32_t messages_received_;
};

} // end namespace rviz

#endif // MESSAGE_FILTER_DISPLAY_H<|MERGE_RESOLUTION|>--- conflicted
+++ resolved
@@ -52,29 +52,18 @@
   Q_OBJECT
 public:
   _RosTopicDisplay()
-<<<<<<< HEAD
-    {
-      topic_property_ = new RosTopicProperty( "Topic", "",
-                                              "", "",
-                                              this, SLOT( updateTopic() ));
-      unreliable_property_ = new BoolProperty( "Unreliable", false,
-                                               "Prefer UDP topic transport",
-                                               this,
-                                               SLOT( updateTopic() ));
-      queue_size_property_ = new IntProperty( "Queue Size", 10,
-                                              "Size of TF message filter queue.\n"
-                                              "Increasing this is useful if your TF data is delayed significantly "
-                                              "w.r.t. your data, but it can greatly increase memory usage as well.",
-                                              this, SLOT( updateQueueSize() ));
-      queue_size_property_->setMin(0);
-    }
-=======
   {
     topic_property_ = new RosTopicProperty("Topic", "", "", "", this, SLOT(updateTopic()));
     unreliable_property_ =
         new BoolProperty("Unreliable", false, "Prefer UDP topic transport", this, SLOT(updateTopic()));
-  }
->>>>>>> 60f29987
+    queue_size_property_ =
+        new IntProperty("Queue Size", 10,
+                        "Size of TF message filter queue.\n"
+                        "Increasing this is useful if your TF data is delayed significantly "
+                        "w.r.t. your data, but it can greatly increase memory usage as well.",
+                        this, SLOT(updateQueueSize()));
+    queue_size_property_->setMin(0);
+  }
 
 protected Q_SLOTS:
   virtual void updateTopic() = 0;
@@ -101,48 +90,6 @@
    * the long templated class name to refer to their super class. */
   typedef MessageFilterDisplay<MessageType> MFDClass;
 
-<<<<<<< HEAD
-  MessageFilterDisplay()
-    : tf_filter_( NULL )
-    , messages_received_( 0 )
-    {
-      QString message_type = QString::fromStdString( ros::message_traits::datatype<MessageType>() );
-      topic_property_->setMessageType( message_type );
-      topic_property_->setDescription( message_type + " topic to subscribe to." );
-    }
-
-  virtual void onInitialize()
-    {
-      tf_filter_ = new tf2_ros::MessageFilter<MessageType>(
-        *context_->getTF2BufferPtr(),
-        fixed_frame_.toStdString(),
-        static_cast<uint32_t>(queue_size_property_->getInt()),
-        update_nh_);
-
-      tf_filter_->connectInput( sub_ );
-      tf_filter_->registerCallback( boost::bind( &MessageFilterDisplay<MessageType>::incomingMessage, this, _1 ));
-      context_->getFrameManager()->registerFilterForTransformStatusCheck( tf_filter_, this );
-    }
-
-  virtual ~MessageFilterDisplay()
-    {
-      MessageFilterDisplay::unsubscribe();
-      MessageFilterDisplay::reset();
-      delete tf_filter_;
-    }
-
-  virtual void reset()
-    {
-      Display::reset();
-      tf_filter_->clear();
-      messages_received_ = 0;
-    }
-
-  virtual void setTopic( const QString &topic, const QString &/*datatype*/ )
-    {
-      topic_property_->setString( topic );
-    }
-=======
   MessageFilterDisplay() : tf_filter_(nullptr), messages_received_(0)
   {
     QString message_type = QString::fromStdString(ros::message_traits::datatype<MessageType>());
@@ -152,8 +99,10 @@
 
   void onInitialize() override
   {
-    tf_filter_ = new tf2_ros::MessageFilter<MessageType>(*context_->getTF2BufferPtr(),
-                                                         fixed_frame_.toStdString(), 10, update_nh_);
+    tf_filter_ =
+        new tf2_ros::MessageFilter<MessageType>(*context_->getTF2BufferPtr(), fixed_frame_.toStdString(),
+                                                static_cast<uint32_t>(queue_size_property_->getInt()),
+                                                update_nh_);
 
     tf_filter_->connectInput(sub_);
     tf_filter_->registerCallback(
@@ -182,7 +131,6 @@
   {
     topic_property_->setString(topic);
   }
->>>>>>> 60f29987
 
 protected:
   void updateTopic() override
@@ -193,46 +141,17 @@
     context_->queueRender();
   }
 
-  virtual void updateQueueSize()
-    {
-      tf_filter_->setQueueSize(static_cast<uint32_t>(queue_size_property_->getInt()));
-      subscribe();
-    }
+  void updateQueueSize() override
+  {
+    tf_filter_->setQueueSize(static_cast<uint32_t>(queue_size_property_->getInt()));
+    subscribe();
+  }
 
   virtual void subscribe()
   {
     if (!isEnabled())
     {
-<<<<<<< HEAD
-      if( !isEnabled() )
-      {
-        return;
-      }
-
-      try
-      {
-        ros::TransportHints transport_hint = ros::TransportHints().reliable();
-        // Determine UDP vs TCP transport for user selection.
-        if (unreliable_property_->getBool())
-        {
-          transport_hint = ros::TransportHints().unreliable();
-        }
-        sub_.subscribe( update_nh_, topic_property_->getTopicStd(),
-                        static_cast<uint32_t>(queue_size_property_->getInt()), transport_hint);
-        setStatus( StatusProperty::Ok, "Topic", "OK" );
-      }
-      catch( ros::Exception& e )
-      {
-        setStatus( StatusProperty::Error, "Topic", QString( "Error subscribing: " ) + e.what() );
-      }
-    }
-
-  virtual void unsubscribe()
-    {
-      sub_.unsubscribe();
-=======
       return;
->>>>>>> 60f29987
     }
 
     try
@@ -243,7 +162,8 @@
       {
         transport_hint = ros::TransportHints().unreliable();
       }
-      sub_.subscribe(update_nh_, topic_property_->getTopicStd(), 10, transport_hint);
+      sub_.subscribe(update_nh_, topic_property_->getTopicStd(),
+                     static_cast<uint32_t>(queue_size_property_->getInt()), transport_hint);
       setStatus(StatusProperty::Ok, "Topic", "OK");
     }
     catch (ros::Exception& e)
