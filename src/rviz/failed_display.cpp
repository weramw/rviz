--- conflicted
+++ resolved
@@ -71,16 +71,7 @@
   Display::load(config);
 }
 
-<<<<<<< HEAD
-void FailedDisplay::save( Config config ) const
-=======
-void FailedDisplay::save(Config config)
-{
-  const_cast<const FailedDisplay*>(this)->save(config);
-}
-
 void FailedDisplay::save(Config config) const
->>>>>>> 60f29987
 {
   if (saved_config_.isValid())
   {
