--- conflicted
+++ resolved
@@ -20,13 +20,8 @@
     - ABI_BASE_URL=https://ni.www.techfak.uni-bielefeld.de/abicheck/rviz-${ROS_DISTRO}.tar.gz
 
   jobs:
-<<<<<<< HEAD
-    - TEST=catkin_lint
+    - TEST=catkin_lint,clang-format
     - TEST=clang-tidy-fix
-=======
-    - TEST=catkin_lint,clang-format
-    - TEST=abi,clang-tidy-fix
->>>>>>> 60f29987
 
 before_script:
   - git clone -q --depth=1 https://github.com/ros-planning/moveit_ci.git .moveit_ci
